<!-- Copyright © 2018–2023 Trevor Spiteri -->

<!-- Copying and distribution of this file, with or without
modification, are permitted in any medium without royalty provided the
copyright notice and this notice are preserved. This file is offered
as-is, without any warranty. -->

# Fixed-point numbers

**Alpha:** This is an alpha release of the new major version 2.0.0 that makes
use of const generics instead of the [*typenum*
crate](https://crates.io/crate/typenum). This version requires the nightly
compiler with the [`generic_const_exprs` feature] enabled. The stable version
2.0.0 itself will not be released before the [`generic_const_exprs` feature] is
stabilized. See the documentation for [porting from version 1 to version 2].

[`generic_const_exprs` feature]: https://github.com/rust-lang/rust/issues/76560
[porting from version 1 to version 2]: https://tspiteri.gitlab.io/fixed/dev/fixed/index.html#porting-from-version-1-to-version-2

The [*fixed* crate] provides fixed-point numbers.

  * [`FixedI8`] and [`FixedU8`] are eight-bit fixed-point numbers.
  * [`FixedI16`] and [`FixedU16`] are 16-bit fixed-point numbers.
  * [`FixedI32`] and [`FixedU32`] are 32-bit fixed-point numbers.
  * [`FixedI64`] and [`FixedU64`] are 64-bit fixed-point numbers.
  * [`FixedI128`] and [`FixedU128`] are 128-bit fixed-point numbers.

An <i>n</i>-bit fixed-point number has <i>f</i>&nbsp;=&nbsp;`FRAC` fractional
bits, and <i>n</i>&nbsp;&minus;&nbsp;<i>f</i> integer bits. For example,
<code>[FixedI32]\<24></code> is a 32-bit signed fixed-point number with
<i>n</i>&nbsp;=&nbsp;32 total bits, <i>f</i>&nbsp;=&nbsp;24 fractional bits, and
<i>n</i>&nbsp;&minus;&nbsp;<i>f</i>&nbsp;=&nbsp;8 integer bits.
<code>[FixedI32]\<0></code> behaves like [`i32`], and
<code>[FixedU32]\<0></code> behaves like [`u32`].

The difference between any two successive representable numbers is constant
throughout the possible range for a fixed-point number:
<i>Δ</i>&nbsp;=&nbsp;1/2<sup><i>f</i></sup>. When <i>f</i>&nbsp;=&nbsp;0, like
in <code>[FixedI32]\<0></code>, <i>Δ</i>&nbsp;=&nbsp;1 because representable
numbers are integers, and the difference between two successive integers is 1.
When <i>f</i>&nbsp;=&nbsp;<i>n</i>, <i>Δ</i>&nbsp;=&nbsp;1/2<sup><i>n</i></sup>
and the value lies in the range &minus;0.5&nbsp;≤&nbsp;<i>x</i>&nbsp;<&nbsp;0.5
for signed numbers like <code>[FixedI32]\<32></code>, and in the range
0&nbsp;≤&nbsp;<i>x</i>&nbsp;<&nbsp;1 for unsigned numbers like
<code>[FixedU32]\<32></code>.

The main features are

  * Representation of binary fixed-point numbers up to 128 bits wide.
  * Conversions between fixed-point numbers and numeric primitives.
  * Comparisons between fixed-point numbers and numeric primitives.
  * Parsing from strings in decimal, binary, octal and hexadecimal.
  * Display as decimal, binary, octal and hexadecimal.
  * Arithmetic and logic operations.

This crate does *not* provide decimal fixed-point numbers. For example 0.001
cannot be represented exactly, as it is 1/10<sup>3</sup>. It is binary fractions
like 1/2<sup>4</sup> (0.0625) that can be represented exactly, provided there
are enough fractional bits.

This crate does *not* provide general analytic functions.

  * No algebraic functions are provided, for example no `sqrt` or `pow`.
  * No trigonometric functions are provided, for example no `sin` or `cos`.
  * No other transcendental functions are provided, for example no `log` or
    `exp`.

These functions are not provided because different implementations can have
different trade-offs, for example trading some correctness for speed.
Implementations can be provided in other crates.

  * The [*fixed-sqrt* crate] provides the square root operation.
  * The [*cordic* crate] provides various functions implemented using the
    [CORDIC] algorithm.

The conversions supported cover the following cases.

  * Infallible lossless conversions between fixed-point numbers and numeric
    primitives are provided using [`From`] and [`Into`]. These never fail
    (infallible) and do not lose any bits (lossless).
  * Infallible lossy conversions between fixed-point numbers and numeric
    primitives are provided using the [`LossyFrom`] and [`LossyInto`] traits.
    The source can have more fractional bits than the destination.
  * Checked lossless conversions between fixed-point numbers and numeric
    primitives are provided using the [`LosslessTryFrom`] and
    [`LosslessTryInto`] traits. The source cannot have more fractional bits than
    the destination.
  * Checked conversions between fixed-point numbers and numeric primitives are
    provided using the [`FromFixed`] and [`ToFixed`] traits, or using the
    [`from_num`] and [`to_num`] methods and [their checked
    versions][`checked_from_num`].
  * Additionally, [`az`] casts are implemented for conversion between
    fixed-point numbers and numeric primitives.
  * Fixed-point numbers can be parsed from decimal strings using [`FromStr`],
    and from binary, octal and hexadecimal strings using the
    [`from_str_binary`], [`from_str_octal`] and [`from_str_hex`] methods. The
    result is rounded to the nearest, with ties rounded to even.
  * Fixed-point numbers can be converted to strings using [`Display`],
    [`Binary`], [`Octal`], [`LowerHex`], [`UpperHex`], [`LowerExp`] and
    [`UpperExp`]. The output is rounded to the nearest, with ties rounded to
    even.
  * All fixed-point numbers are plain old data, so [`bytemuck`] bit casting
    conversions can be used.

## What’s new

<<<<<<< HEAD
### Version 2.0.0-alpha.9 news (2023-01-25)

  * The crate now requires the nightly compiler with the [`generic_const_exprs`
    feature] enabled.
  * The crate now uses generic constant expressions to specify the number of
    fractional bits.
  * The [`Fixed`][tf-2-0a] trait constraints have been relaxed, and the methods
    which needed the strict constraints have been moved to the subtrait
    [`FixedStrict`][tfs-2-0a].
  * The `INT_NBITS` and `FRAC_NBITS` associated constants were replaced with
    [`INT_BITS`][f-ib-2-0a] and [`FRAC_BITS`][f-fb-2-0a] which can be negative.
  * The [`Unwrapped`][u-2-0a] methods [`from_str_binary`][u-fsb-2-0a],
    [`from_str_octal`][u-fso-2-0a] and [`from_str_hex`][u-fsh-2-0a] return the
    value directly instead of a [`Result`].
  * The deprecated `F128Bits` struct has been removed. It was replaced by
    [`F128`][f128-2-0a] in version 1.18.0.
  * The deprecated `const_fixed_from_int` macro has been removed. It was
    replaced by the [`const_from_int`][f-cfi-2-0a] method in version 1.20.0.
  * The deprecated optional features `az` and `f16` were removed. These features
    had no effect, as the functionality they enabled is now always enabled.
  * The new generic associated type [`Fixed`][fb-f-2-0a] was added to the
    [`FixedBits`][fb-2-0a] trait.
  * The following methods of the [`Fixed`][tf-2-0a] trait and of the
    [`Wrapping`][w-2-0a] and [`Unwrapped`][u-2-0a] wrappers now have some
    parameters and return types that can be generic:
      * [`mul_add`][tf-mad-2-0a], [`add_prod`][tf-ap-2-0a],
        [`mul_acc`][tf-mac-2-0a]
  * The following methods of the [`Fixed`][tf-2-0a] trait now have some
    parameters and return types that can be generic:
      * [`checked_mul_add`][tf-cmad-2-0a], [`checked_add_prod`][tf-cap-2-0a],
        [`checked_mul_acc`][tf-cmac-2-0a]
      * [`saturating_mul_add`][tf-smad-2-0a],
        [`saturating_add_prod`][tf-sap-2-0a],
        [`saturating_mul_acc`][tf-smac-2-0a]
      * [`wrapping_mul_add`][tf-wmad-2-0a], [`wrapping_add_prod`][tf-wap-2-0a],
        [`wrapping_mul_acc`][tf-wmac-2-0a]
      * [`unwrapped_mul_add`][tf-umad-2-0a],
        [`unwrapped_add_prod`][tf-uap-2-0a], [`unwrapped_mul_acc`][tf-umac-2-0a]
      * [`overflowing_mul_add`][tf-omad-2-0a],
        [`overflowing_add_prod`][tf-oap-2-0a],
        [`overflowing_mul_acc`][tf-omac-2-0a]

[`generic_const_exprs` feature]: https://github.com/rust-lang/rust/issues/76560
[f-cfi-2-0a]: https://docs.rs/fixed/2.0.0-alpha.9/fixed/struct.FixedI32.html#method.const_from_int
[f-fb-2-0a]: https://docs.rs/fixed/2.0.0-alpha.9/fixed/struct.FixedI32.html#associatedconstant.FRAC_BITS
[f-ib-2-0a]: https://docs.rs/fixed/2.0.0-alpha.9/fixed/struct.FixedI32.html#associatedconstant.INT_BITS
[f128-2-0a]: https://docs.rs/fixed/2.0.0-alpha.9/fixed/struct.F128.html
[fb-2-0a]: https://docs.rs/fixed/2.0.0-alpha.9/fixed/traits/trait.FixedBits.html
[fb-f-2-0a]: https://docs.rs/fixed/2.0.0-alpha.9/fixed/traits/trait.FixedBits.html#associatedtype.Fixed
[tf-2-0a]: https://docs.rs/fixed/2.0.0-alpha.9/fixed/traits/trait.Fixed.html
[tf-ap-2-0a]: https://docs.rs/fixed/2.0.0-alpha.9/fixed/traits/trait.Fixed.html#tymethod.add_prod
[tf-cap-2-0a]: https://docs.rs/fixed/2.0.0-alpha.9/fixed/traits/trait.Fixed.html#tymethod.checked_add_prod
[tf-cmac-2-0a]: https://docs.rs/fixed/2.0.0-alpha.9/fixed/traits/trait.Fixed.html#tymethod.checked_mul_acc
[tf-cmad-2-0a]: https://docs.rs/fixed/2.0.0-alpha.9/fixed/traits/trait.Fixed.html#tymethod.checked_mul_add
[tf-mac-2-0a]: https://docs.rs/fixed/2.0.0-alpha.9/fixed/traits/trait.Fixed.html#tymethod.mul_acc
[tf-mad-2-0a]: https://docs.rs/fixed/2.0.0-alpha.9/fixed/traits/trait.Fixed.html#tymethod.mul_add
[tf-oap-2-0a]: https://docs.rs/fixed/2.0.0-alpha.9/fixed/traits/trait.Fixed.html#tymethod.overflowing_add_prod
[tf-omac-2-0a]: https://docs.rs/fixed/2.0.0-alpha.9/fixed/traits/trait.Fixed.html#tymethod.overflowing_mul_acc
[tf-omad-2-0a]: https://docs.rs/fixed/2.0.0-alpha.9/fixed/traits/trait.Fixed.html#tymethod.overflowing_mul_add
[tf-sap-2-0a]: https://docs.rs/fixed/2.0.0-alpha.9/fixed/traits/trait.Fixed.html#tymethod.saturating_add_prod
[tf-smac-2-0a]: https://docs.rs/fixed/2.0.0-alpha.9/fixed/traits/trait.Fixed.html#tymethod.saturating_mul_acc
[tf-smad-2-0a]: https://docs.rs/fixed/2.0.0-alpha.9/fixed/traits/trait.Fixed.html#tymethod.saturating_mul_add
[tf-uap-2-0a]: https://docs.rs/fixed/2.0.0-alpha.9/fixed/traits/trait.Fixed.html#tymethod.unwrapped_add_prod
[tf-umac-2-0a]: https://docs.rs/fixed/2.0.0-alpha.9/fixed/traits/trait.Fixed.html#tymethod.unwrapped_mul_acc
[tf-umad-2-0a]: https://docs.rs/fixed/2.0.0-alpha.9/fixed/traits/trait.Fixed.html#tymethod.unwrapped_mul_add
[tf-wap-2-0a]: https://docs.rs/fixed/2.0.0-alpha.9/fixed/traits/trait.Fixed.html#tymethod.wrapping_add_prod
[tf-wmac-2-0a]: https://docs.rs/fixed/2.0.0-alpha.9/fixed/traits/trait.Fixed.html#tymethod.wrapping_mul_acc
[tf-wmad-2-0a]: https://docs.rs/fixed/2.0.0-alpha.9/fixed/traits/trait.Fixed.html#tymethod.wrapping_mul_add
[tfs-2-0a]: https://docs.rs/fixed/2.0.0-alpha.9/fixed/traits/trait.FixedStrict.html
[u-2-0a]: https://docs.rs/fixed/2.0.0-alpha.9/fixed/struct.Unwrapped.html
[u-fsb-2-0a]: https://docs.rs/fixed/2.0.0-alpha.9/fixed/struct.Unwrapped.html#method.from_str_binary
[u-fsh-2-0a]: https://docs.rs/fixed/2.0.0-alpha.9/fixed/struct.Unwrapped.html#method.from_str_hex
[u-fso-2-0a]: https://docs.rs/fixed/2.0.0-alpha.9/fixed/struct.Unwrapped.html#method.from_str_octal
[w-2-0a]: https://docs.rs/fixed/2.0.0-alpha.9/fixed/struct.Wrapping.html
=======
### Version 1.22.1 news (2023-01-26)

  * The errors from the [`lit`][f-l-1-22] method have been improved.
  * The `track_caller` attribute is now applied to many more inline functions
    that can panic.
>>>>>>> 0aaa7828

### Version 1.22.0 news (2023-01-25)

  * String parsing now supports an optional exponent for all supported radices.
  * The [`lit`][f-l-1-22] method was added to all fixed-point numbers. This is
    useful to write fixed-point numbers literally in code and also works in
    constant context.
  * All fixed-point numbers now implement [`LowerExp`] and [`UpperExp`].
  * The [`Fixed`][tf-1-22] and [`FixedBits`][fb-1-22] traits now have the added
    supertraits [`Binary`], [`Octal`], [`LowerHex`], [`UpperHex`], [`LowerExp`]
    and [`UpperExp`].
  * The [`Wrapping`][w-1-22] and [`Unwrapped`][u-1-22] wrappers now implement
    [`Binary`], [`Octal`], [`LowerHex`], [`UpperHex`], [`LowerExp`] and
    [`UpperExp`].
  * The implementation of [`Debug`] for fixed-point numbers now has more relaxed
    constraints on the fractional bits generic parameter: now `Frac` only needs
    to implement [`Unsigned`][uns-1-22].

[`Debug`]: https://doc.rust-lang.org/nightly/core/fmt/trait.Debug.html
[f-l-1-22]: https://docs.rs/fixed/~1.22/fixed/struct.FixedI32.html#method.lit
[fb-1-22]: https://docs.rs/fixed/~1.22/fixed/traits/trait.FixedBits.html
[tf-1-22]: https://docs.rs/fixed/~1.22/fixed/traits/trait.Fixed.html
[u-1-22]: https://docs.rs/fixed/~1.22/fixed/struct.Unwrapped.html
[uns-1-22]: https://docs.rs/fixed/~1.22/fixed/types/extra/trait.Unsigned.html
[w-1-22]: https://docs.rs/fixed/~1.22/fixed/struct.Wrapping.html

### Other releases

Details on other releases can be found in [*RELEASES.md*].

[*RELEASES.md*]: https://gitlab.com/tspiteri/fixed/blob/master/RELEASES.md

## Quick examples

```rust
#![feature(generic_const_exprs)]

use fixed::types::I20F12;

// 19/3 = 6 1/3
let six_and_third = I20F12::from_num(19) / 3;
// four decimal digits for 12 binary digits
assert_eq!(six_and_third.to_string(), "6.3333");
// find the ceil and convert to i32
assert_eq!(six_and_third.ceil().to_num::<i32>(), 7);
// we can also compare directly to integers
assert_eq!(six_and_third.ceil(), 7);
```

The type [`I20F12`] is a 32-bit fixed-point signed number with 20 integer bits
and 12 fractional bits. It is an alias to <code>[FixedI32]\<12></code>. The
unsigned counterpart would be [`U20F12`]. Aliases are provided for all
combinations of integer and fractional bits adding up to a total of eight, 16,
32, 64 or 128 bits.

```rust
#![feature(generic_const_exprs)]

use fixed::types::{I4F4, I4F12};

// -8 ≤ I4F4 < 8 with steps of 1/16 (~0.06)
let a = I4F4::from_num(1);
// multiplication and division by integers are possible
let ans1 = a / 5 * 17;
// 1 / 5 × 17 = 3 2/5 (3.4), but we get 3 3/16 (~3.2)
assert_eq!(ans1, I4F4::from_bits((3 << 4) + 3));
assert_eq!(ans1.to_string(), "3.2");

// -8 ≤ I4F12 < 8 with steps of 1/4096 (~0.0002)
let wider_a = I4F12::from(a);
let wider_ans = wider_a / 5 * 17;
let ans2 = I4F4::from_num(wider_ans);
// now the answer is the much closer 3 6/16 (~3.4)
assert_eq!(ans2, I4F4::from_bits((3 << 4) + 6));
assert_eq!(ans2.to_string(), "3.4");
```

The second example shows some precision and conversion issues. The low precision
of `a` means that `a / 5` is 3⁄16 instead of 1⁄5, leading to an inaccurate
result `ans1` = 3 3⁄16 (~3.2). With a higher precision, we get `wider_a / 5`
equal to 819⁄4096, leading to a more accurate intermediate result `wider_ans` =
3 1635⁄4096. When we convert back to four fractional bits, we get `ans2` = 3
6⁄16 (~3.4).

Note that we can convert from [`I4F4`] to [`I4F12`] using [`From`], as the
target type has the same number of integer bits and a larger number of
fractional bits. Converting from [`I4F12`] to [`I4F4`] cannot use [`From`] as we
have less fractional bits, so we use [`from_num`] instead.

## Writing fixed-point constants and values literally

The [`lit`] method, which is available as a `const` function, can be used to
parse literals. It supports
  * underscores as separators;
  * prefixes “`0b`”, “`0o`” and “`0x`” for binary, octal and hexadecimal
    numbers;
  * an optional decimal exponent with separator “`e`” or “`E`” for decimal,
    binary and octal numbers, or with separator “`@`” for all supported radices
    including hexadecimal.

```rust
#![feature(generic_const_exprs)]

use fixed::types::I16F16;

// 0.1275e2 is 12.75
const TWELVE_POINT_75: I16F16 = I16F16::lit("0.127_5e2");
// 1.8 hexadecimal is 1.5 decimal, and 18@-1 is 1.8
const ONE_POINT_5: I16F16 = I16F16::lit("0x_18@-1");
// 12.75 + 1.5 = 14.25
let sum = TWELVE_POINT_75 + ONE_POINT_5;
assert_eq!(sum, 14.25);
```

## Using the *fixed* crate

The *fixed* crate is available on [crates.io][*fixed* crate]. To use it in your
crate, add it as a dependency inside [*Cargo.toml*]:

```toml
[dependencies]
fixed = "2.0.0-alpha.9"
```

This alpha version of the *fixed* crate requires the nightly compiler with the
[`generic_const_exprs` feature] enabled.

[`generic_const_exprs` feature]: https://github.com/rust-lang/rust/issues/76560

## Optional features

The *fixed* crate has these optional feature:

 1. `arbitrary`, disabled by default. This provides the generation of arbitrary
    fixed-point numbers from raw, unstructured data. This feature requires the
    [*arbitrary* crate].
 2. `serde`, disabled by default. This provides serialization support for the
    fixed-point types. This feature requires the [*serde* crate].
 3. `std`, disabled by default. This is for features that are not possible under
    `no_std`: currently the implementation of the [`Error`] trait for
    [`ParseFixedError`].
 4. `serde-str`, disabled by default. Fixed-point numbers are serialized as
    strings showing the value when using human-readable formats. This feature
    requires the `serde` and the `std` optional features. With this feature,
    serialization is only supported for fixed-point numbers where the number of
    fractional bits is from zero to the total number of bits. **Warning:**
    numbers serialized when this feature is enabled cannot be deserialized when
    this feature is disabled, and vice versa.

To enable features, you can add the dependency like this to [*Cargo.toml*]:

```toml
[dependencies.fixed]
version = "2.0.0-alpha.9"
features = ["serde"]
```

## Experimental optional features

It is not considered a breaking change if the following experimental features
are removed. The removal of experimental features would however require a minor
version bump. Similarly, on a minor version bump, optional dependencies can be
updated to an incompatible newer version.

 1. `borsh`, disabled by default. This implements serialization and
    deserialization using the [*borsh* crate]. (The plan is to promote this to
    an optional feature once the [*borsh* crate] reaches version 1.0.0.)
 2. `num-traits`, disabled by default. This implements some traits from the
    [*num-traits* crate]. (The plan is to promote this to an optional feature
    once the [*num-traits* crate] reaches version 1.0.0.)

## Porting from version 1 to version 2

To port from version 1 to version 2, the following is required:

  * Temporary change required until the [`generic_const_exprs` feature] are
    stabilized: use the nightly compiler and enable the [`generic_const_exprs`
    feature] using

    ```rust
    #![feature(generic_const_exprs)]
    ```

  * Use integer literals instead of typenum integer constants, for example
    <code>[FixedI32][`FixedI32`]&lt;8></code> instead of
    <code>[FixedI32][`FixedI32`]&lt;[U8]></code>.

    [U8]: https://docs.rs/fixed/1/fixed/types/extra/type.U8.html

  * The [`Fixed`] trait constraints have been relaxed, and the methods which
    needed the strict constraints have been moved to the subtrait
    [`FixedStrict`]. For code that uses these trait methods, [`Fixed`] should be
    replaced by [`FixedStrict`].

    [`Fixed`]: https://docs.rs/fixed/2.0.0-alpha.9/fixed/traits/trait.Fixed.html
    [`FixedStrict`]: https://docs.rs/fixed/2.0.0-alpha.9/fixed/traits/trait.FixedStrict.html

  * The [`FRAC_NBITS`] and [`INT_NBITS`] associated constants of type [`u32`]
    were replaced by [`FRAC_BITS`] and [`INT_BITS`] of type [`i32`].

    [`FRAC_BITS`]: https://docs.rs/fixed/2.0.0-alpha.9/fixed/struct.FixedI32.html#associatedconstant.FRAC_BITS
    [`FRAC_NBITS`]: https://docs.rs/fixed/1/fixed/struct.FixedI32.html#associatedconstant.FRAC_NBITS
    [`INT_BITS`]: https://docs.rs/fixed/2.0.0-alpha.9/fixed/struct.FixedI32.html#associatedconstant.INT_BITS
    [`INT_NBITS`]: https://docs.rs/fixed/1/fixed/struct.FixedI32.html#associatedconstant.INT_NBITS

  * For the [`Unwrapped`] wrapper, the methods [`from_str_binary`][u-fsb],
    [`from_str_octal`][u-fso] and [`from_str_hex`][u-fsh] return the value
    directly instead of a [`Result`].

    [`Result`]: https://doc.rust-lang.org/nightly/core/result/enum.Result.html
    [`Unwrapped`]: https://docs.rs/fixed/2.0.0-alpha.9/fixed/struct.Unwrapped.html
    [u-fsb]: https://docs.rs/fixed/2.0.0-alpha.9/fixed/struct.Unwrapped.html#method.from_str_binary
    [u-fsh]: https://docs.rs/fixed/2.0.0-alpha.9/fixed/struct.Unwrapped.html#method.from_str_hex
    [u-fso]: https://docs.rs/fixed/2.0.0-alpha.9/fixed/struct.Unwrapped.html#method.from_str_octal

  * The deprecated [`F128Bits`] struct has been removed. It was replaced by
    [`F128`] in version 1.18.0

    [`F128Bits`]: https://docs.rs/fixed/1/fixed/struct.F128Bits.html
    [`F128`]: https://docs.rs/fixed/2.0.0-alpha.9/fixed/struct.F128.html

  * The deprecated [`const_fixed_from_int`] macro has been removed. It was
    replaced by the [`const_from_int`][f-cfi] method in version 1.20.0.

    [`const_fixed_from_int`]: https://docs.rs/fixed/1/fixed/macro.const_fixed_from_int.html
    [f-cfi]: https://docs.rs/fixed/2.0.0-alpha.9/fixed/struct.FixedI32.html#method.const_from_int

  * The deprecated optional features `az` and `f16` were removed. These features
    had no effect, as their functionality has been unconditionally enabled since
    version 1.7.0.

## License

This crate is free software: you can redistribute it and/or modify it under the
terms of either

  * the [Apache License, Version 2.0][LICENSE-APACHE] or
  * the [MIT License][LICENSE-MIT]

at your option.

### Contribution

Unless you explicitly state otherwise, any contribution intentionally submitted
for inclusion in the work by you, as defined in the Apache License, Version 2.0,
shall be dual licensed as above, without any additional terms or conditions.

[*Cargo.toml*]: https://doc.rust-lang.org/cargo/guide/dependencies.html
[*arbitrary* crate]: https://crates.io/crates/arbitrary
[*borsh* crate]: https://crates.io/crates/borsh
[*cordic* crate]: https://crates.io/crates/cordic
[*fixed* crate]: https://crates.io/crates/fixed
[*fixed-sqrt* crate]: https://crates.io/crates/fixed-sqrt
[*half* crate]: https://crates.io/crates/half
[*num-traits* crate]: https://crates.io/crates/num-traits
[*serde* crate]: https://crates.io/crates/serde
[CORDIC]: https://en.wikipedia.org/wiki/CORDIC
[FixedI32]: https://docs.rs/fixed/2.0.0-alpha.9/fixed/struct.FixedI32.html
[FixedU32]: https://docs.rs/fixed/2.0.0-alpha.9/fixed/struct.FixedU32.html
[LICENSE-APACHE]: https://www.apache.org/licenses/LICENSE-2.0
[LICENSE-MIT]: https://opensource.org/licenses/MIT
[`Binary`]: https://doc.rust-lang.org/nightly/core/fmt/trait.Binary.html
[`Display`]: https://doc.rust-lang.org/nightly/core/fmt/trait.Display.html
[`Error`]: https://doc.rust-lang.org/nightly/std/error/trait.Error.html
[`FixedI128`]: https://docs.rs/fixed/2.0.0-alpha.9/fixed/struct.FixedI128.html
[`FixedI16`]: https://docs.rs/fixed/2.0.0-alpha.9/fixed/struct.FixedI16.html
[`FixedI32`]: https://docs.rs/fixed/2.0.0-alpha.9/fixed/struct.FixedI32.html
[`FixedI64`]: https://docs.rs/fixed/2.0.0-alpha.9/fixed/struct.FixedI64.html
[`FixedI8`]: https://docs.rs/fixed/2.0.0-alpha.9/fixed/struct.FixedI8.html
[`FixedU128`]: https://docs.rs/fixed/2.0.0-alpha.9/fixed/struct.FixedU128.html
[`FixedU16`]: https://docs.rs/fixed/2.0.0-alpha.9/fixed/struct.FixedU16.html
[`FixedU32`]: https://docs.rs/fixed/2.0.0-alpha.9/fixed/struct.FixedU32.html
[`FixedU64`]: https://docs.rs/fixed/2.0.0-alpha.9/fixed/struct.FixedU64.html
[`FixedU8`]: https://docs.rs/fixed/2.0.0-alpha.9/fixed/struct.FixedU8.html
[`FromFixed`]: https://docs.rs/fixed/2.0.0-alpha.9/fixed/traits/trait.FromFixed.html
[`FromStr`]: https://doc.rust-lang.org/nightly/core/str/trait.FromStr.html
[`From`]: https://doc.rust-lang.org/nightly/core/convert/trait.From.html
[`I20F12`]: https://docs.rs/fixed/2.0.0-alpha.9/fixed/types/type.I20F12.html
[`I4F12`]: https://docs.rs/fixed/2.0.0-alpha.9/fixed/types/type.I4F12.html
[`I4F4`]: https://docs.rs/fixed/2.0.0-alpha.9/fixed/types/type.I4F4.html
[`Into`]: https://doc.rust-lang.org/nightly/core/convert/trait.Into.html
[`LosslessTryFrom`]: https://docs.rs/fixed/2.0.0-alpha.9/fixed/traits/trait.LosslessTryFrom.html
[`LosslessTryInto`]: https://docs.rs/fixed/2.0.0-alpha.9/fixed/traits/trait.LosslessTryInto.html
[`LossyFrom`]: https://docs.rs/fixed/2.0.0-alpha.9/fixed/traits/trait.LossyFrom.html
[`LossyInto`]: https://docs.rs/fixed/2.0.0-alpha.9/fixed/traits/trait.LossyInto.html
[`LowerExp`]: https://doc.rust-lang.org/nightly/core/fmt/trait.LowerExp.html
[`LowerHex`]: https://doc.rust-lang.org/nightly/core/fmt/trait.LowerHex.html
[`Octal`]: https://doc.rust-lang.org/nightly/core/fmt/trait.Octal.html
[`ParseFixedError`]: https://docs.rs/fixed/2.0.0-alpha.9/fixed/struct.ParseFixedError.html
[`ToFixed`]: https://docs.rs/fixed/2.0.0-alpha.9/fixed/traits/trait.ToFixed.html
[`U20F12`]: https://docs.rs/fixed/2.0.0-alpha.9/fixed/types/type.U20F12.html
[`UpperExp`]: https://doc.rust-lang.org/nightly/core/fmt/trait.UpperExp.html
[`UpperHex`]: https://doc.rust-lang.org/nightly/core/fmt/trait.UpperHex.html
[`az`]: https://docs.rs/az/^1/az/index.html
[`bf16`]: https://docs.rs/half/^2/half/struct.bf16.html
[`bytemuck`]: https://docs.rs/bytemuck/^1/bytemuck/index.html
[`checked_from_num`]: https://docs.rs/fixed/2.0.0-alpha.9/fixed/struct.FixedI32.html#method.checked_from_num
[`f16`]: https://docs.rs/half/^2/half/struct.f16.html
[`from_num`]: https://docs.rs/fixed/2.0.0-alpha.9/fixed/struct.FixedI32.html#method.from_num
[`from_str_binary`]: https://docs.rs/fixed/2.0.0-alpha.9/fixed/struct.FixedI32.html#method.from_str_binary
[`from_str_hex`]: https://docs.rs/fixed/2.0.0-alpha.9/fixed/struct.FixedI32.html#method.from_str_hex
[`from_str_octal`]: https://docs.rs/fixed/2.0.0-alpha.9/fixed/struct.FixedI32.html#method.from_str_octal
[`i32`]: https://doc.rust-lang.org/nightly/core/primitive.i32.html
[`lit`]: https://docs.rs/fixed/2.0.0-alpha.9/fixed/struct.FixedI32.html#method.lit
[`to_num`]: https://docs.rs/fixed/2.0.0-alpha.9/fixed/struct.FixedI32.html#method.to_num
[`u32`]: https://doc.rust-lang.org/nightly/core/primitive.u32.html<|MERGE_RESOLUTION|>--- conflicted
+++ resolved
@@ -104,7 +104,6 @@
 
 ## What’s new
 
-<<<<<<< HEAD
 ### Version 2.0.0-alpha.9 news (2023-01-25)
 
   * The crate now requires the nightly compiler with the [`generic_const_exprs`
@@ -179,13 +178,12 @@
 [u-fsh-2-0a]: https://docs.rs/fixed/2.0.0-alpha.9/fixed/struct.Unwrapped.html#method.from_str_hex
 [u-fso-2-0a]: https://docs.rs/fixed/2.0.0-alpha.9/fixed/struct.Unwrapped.html#method.from_str_octal
 [w-2-0a]: https://docs.rs/fixed/2.0.0-alpha.9/fixed/struct.Wrapping.html
-=======
+
 ### Version 1.22.1 news (2023-01-26)
 
   * The errors from the [`lit`][f-l-1-22] method have been improved.
   * The `track_caller` attribute is now applied to many more inline functions
     that can panic.
->>>>>>> 0aaa7828
 
 ### Version 1.22.0 news (2023-01-25)
 
