--- conflicted
+++ resolved
@@ -5,7 +5,6 @@
 copyright notice and this notice are preserved. This file is offered
 as-is, without any warranty. -->
 
-<<<<<<< HEAD
 # Version 2.0.0-alpha.25.1 (2024-02-06)
 
   * The crate now requires the nightly compiler with the [`generic_const_exprs`
@@ -82,10 +81,7 @@
 [u-fso-2-0a]: https://docs.rs/fixed/2.0.0-alpha.25.1/fixed/struct.Unwrapped.html#method.from_str_octal
 [w-2-0a]: https://docs.rs/fixed/2.0.0-alpha.25.1/fixed/struct.Wrapping.html
 
-# Version 1.26.0 (unreleased)
-=======
 # Version 1.26.0 (2024-03-06)
->>>>>>> 4e9a74e0
 
   * The [`sqrt`][f-s-1-26] method was added to all fixed-point numbers, to the
     [`Fixed`][tf-1-26] trait, and to the [`Saturating`][s-1-26],
