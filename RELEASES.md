<!-- Copyright © 2018–2023 Trevor Spiteri -->

<!-- Copying and distribution of this file, with or without
modification, are permitted in any medium without royalty provided the
copyright notice and this notice are preserved. This file is offered
as-is, without any warranty. -->

<<<<<<< HEAD
# Version 2.0.0-alpha.10 (2023-02-06)

  * The crate now requires the nightly compiler with the [`generic_const_exprs`
    feature] enabled.
  * The crate now uses generic constant expressions to specify the number of
    fractional bits.
  * The [`Fixed`][tf-2-0a] trait constraints have been relaxed, and the methods
    which needed the strict constraints have been moved to the subtrait
    [`FixedStrict`][tfs-2-0a].
  * The `INT_NBITS` and `FRAC_NBITS` associated constants were replaced with
    [`INT_BITS`][f-ib-2-0a] and [`FRAC_BITS`][f-fb-2-0a] which can be negative.
  * The [`Unwrapped`][u-2-0a] methods [`from_str_binary`][u-fsb-2-0a],
    [`from_str_octal`][u-fso-2-0a] and [`from_str_hex`][u-fsh-2-0a] return the
    value directly instead of a [`Result`].
  * The deprecated `F128Bits` struct has been removed. It was replaced by
    [`F128`][f128-2-0a] in version 1.18.0.
  * The deprecated `const_fixed_from_int` macro has been removed. It was
    replaced by the [`const_from_int`][f-cfi-2-0a] method in version 1.20.0.
  * The deprecated optional features `az` and `f16` were removed. These features
    had no effect, as the functionality they enabled is now always enabled.
  * The new generic associated type [`Fixed`][fb-f-2-0a] was added to the
    [`FixedBits`][fb-2-0a] trait.
  * The following methods of the [`Fixed`][tf-2-0a] trait and of the
    [`Wrapping`][w-2-0a] and [`Unwrapped`][u-2-0a] wrappers now have some
    parameters and return types that can be generic:
      * [`mul_add`][tf-mad-2-0a], [`add_prod`][tf-ap-2-0a],
        [`mul_acc`][tf-mac-2-0a]
  * The following methods of the [`Fixed`][tf-2-0a] trait now have some
    parameters and return types that can be generic:
      * [`checked_mul_add`][tf-cmad-2-0a], [`checked_add_prod`][tf-cap-2-0a],
        [`checked_mul_acc`][tf-cmac-2-0a]
      * [`saturating_mul_add`][tf-smad-2-0a],
        [`saturating_add_prod`][tf-sap-2-0a],
        [`saturating_mul_acc`][tf-smac-2-0a]
      * [`wrapping_mul_add`][tf-wmad-2-0a], [`wrapping_add_prod`][tf-wap-2-0a],
        [`wrapping_mul_acc`][tf-wmac-2-0a]
      * [`unwrapped_mul_add`][tf-umad-2-0a],
        [`unwrapped_add_prod`][tf-uap-2-0a], [`unwrapped_mul_acc`][tf-umac-2-0a]
      * [`overflowing_mul_add`][tf-omad-2-0a],
        [`overflowing_add_prod`][tf-oap-2-0a],
        [`overflowing_mul_acc`][tf-omac-2-0a]

[`generic_const_exprs` feature]: https://github.com/rust-lang/rust/issues/76560
[f-cfi-2-0a]: https://docs.rs/fixed/2.0.0-alpha.10/fixed/struct.FixedI32.html#method.const_from_int
[f-fb-2-0a]: https://docs.rs/fixed/2.0.0-alpha.10/fixed/struct.FixedI32.html#associatedconstant.FRAC_BITS
[f-ib-2-0a]: https://docs.rs/fixed/2.0.0-alpha.10/fixed/struct.FixedI32.html#associatedconstant.INT_BITS
[f128-2-0a]: https://docs.rs/fixed/2.0.0-alpha.10/fixed/struct.F128.html
[fb-2-0a]: https://docs.rs/fixed/2.0.0-alpha.10/fixed/traits/trait.FixedBits.html
[fb-f-2-0a]: https://docs.rs/fixed/2.0.0-alpha.10/fixed/traits/trait.FixedBits.html#associatedtype.Fixed
[tf-2-0a]: https://docs.rs/fixed/2.0.0-alpha.10/fixed/traits/trait.Fixed.html
[tf-ap-2-0a]: https://docs.rs/fixed/2.0.0-alpha.10/fixed/traits/trait.Fixed.html#tymethod.add_prod
[tf-cap-2-0a]: https://docs.rs/fixed/2.0.0-alpha.10/fixed/traits/trait.Fixed.html#tymethod.checked_add_prod
[tf-cmac-2-0a]: https://docs.rs/fixed/2.0.0-alpha.10/fixed/traits/trait.Fixed.html#tymethod.checked_mul_acc
[tf-cmad-2-0a]: https://docs.rs/fixed/2.0.0-alpha.10/fixed/traits/trait.Fixed.html#tymethod.checked_mul_add
[tf-mac-2-0a]: https://docs.rs/fixed/2.0.0-alpha.10/fixed/traits/trait.Fixed.html#tymethod.mul_acc
[tf-mad-2-0a]: https://docs.rs/fixed/2.0.0-alpha.10/fixed/traits/trait.Fixed.html#tymethod.mul_add
[tf-oap-2-0a]: https://docs.rs/fixed/2.0.0-alpha.10/fixed/traits/trait.Fixed.html#tymethod.overflowing_add_prod
[tf-omac-2-0a]: https://docs.rs/fixed/2.0.0-alpha.10/fixed/traits/trait.Fixed.html#tymethod.overflowing_mul_acc
[tf-omad-2-0a]: https://docs.rs/fixed/2.0.0-alpha.10/fixed/traits/trait.Fixed.html#tymethod.overflowing_mul_add
[tf-sap-2-0a]: https://docs.rs/fixed/2.0.0-alpha.10/fixed/traits/trait.Fixed.html#tymethod.saturating_add_prod
[tf-smac-2-0a]: https://docs.rs/fixed/2.0.0-alpha.10/fixed/traits/trait.Fixed.html#tymethod.saturating_mul_acc
[tf-smad-2-0a]: https://docs.rs/fixed/2.0.0-alpha.10/fixed/traits/trait.Fixed.html#tymethod.saturating_mul_add
[tf-uap-2-0a]: https://docs.rs/fixed/2.0.0-alpha.10/fixed/traits/trait.Fixed.html#tymethod.unwrapped_add_prod
[tf-umac-2-0a]: https://docs.rs/fixed/2.0.0-alpha.10/fixed/traits/trait.Fixed.html#tymethod.unwrapped_mul_acc
[tf-umad-2-0a]: https://docs.rs/fixed/2.0.0-alpha.10/fixed/traits/trait.Fixed.html#tymethod.unwrapped_mul_add
[tf-wap-2-0a]: https://docs.rs/fixed/2.0.0-alpha.10/fixed/traits/trait.Fixed.html#tymethod.wrapping_add_prod
[tf-wmac-2-0a]: https://docs.rs/fixed/2.0.0-alpha.10/fixed/traits/trait.Fixed.html#tymethod.wrapping_mul_acc
[tf-wmad-2-0a]: https://docs.rs/fixed/2.0.0-alpha.10/fixed/traits/trait.Fixed.html#tymethod.wrapping_mul_add
[tfs-2-0a]: https://docs.rs/fixed/2.0.0-alpha.10/fixed/traits/trait.FixedStrict.html
[u-2-0a]: https://docs.rs/fixed/2.0.0-alpha.10/fixed/struct.Unwrapped.html
[u-fsb-2-0a]: https://docs.rs/fixed/2.0.0-alpha.10/fixed/struct.Unwrapped.html#method.from_str_binary
[u-fsh-2-0a]: https://docs.rs/fixed/2.0.0-alpha.10/fixed/struct.Unwrapped.html#method.from_str_hex
[u-fso-2-0a]: https://docs.rs/fixed/2.0.0-alpha.10/fixed/struct.Unwrapped.html#method.from_str_octal
[w-2-0a]: https://docs.rs/fixed/2.0.0-alpha.10/fixed/struct.Wrapping.html

# Version 1.24.0 (unreleased)

  * The crate now requires rustc version 1.67.0 or later.
  * The [*half* crate] dependency is now satisfied by [version 1.8][half-1-8] as
    well as [version 2][half-2].

[half-1-8]: https://docs.rs/half/^1.8/half/index.html

# Version 1.23.1 (unreleased)
=======
# Version 1.24.0 (unreleased)

  * The crate now requires rustc version 1.67.0 or later.

# Version 1.23.1 (2023-03-14)
>>>>>>> 11ae195a

  * Bug fix: comparison of signed and unsigned numbers where the signed number
    was wider than the unsigned number was truncating bits from the signed
    number ([issue 57]).
<<<<<<< HEAD

=======
  * The [*half* crate] dependency is now satisfied by [version 1.8][half-1-8] as
    well as [version 2][half-2].

[half-1-8]: https://docs.rs/half/^1.8/half/index.html
>>>>>>> 11ae195a
[issue 57]: https://gitlab.com/tspiteri/fixed/-/issues/57

# Version 1.23.0 (2023-02-06)

  * String parsing of binary, octal and hexadecimal strings now supports base-2
    exponents starting with the separator “`p`” or “`P`”.
  * Bug fix: [`int_log10`][f-il10-1-23], [`int_log`][f-il-1-23],
    [`checked_int_log10`][f-cil10-1-23] and [`checked_int_log`][f-cil-1-23] were
    panicking or returning incorrect values for fixed-point numbers with no
    integer bits.

[f-cil-1-23]: https://docs.rs/fixed/~1.23/fixed/struct.FixedI32.html#method.checked_int_log
[f-cil10-1-23]: https://docs.rs/fixed/~1.23/fixed/struct.FixedI32.html#method.checked_int_log10
[f-il-1-23]: https://docs.rs/fixed/~1.23/fixed/struct.FixedI32.html#method.int_log
[f-il10-1-23]: https://docs.rs/fixed/~1.23/fixed/struct.FixedI32.html#method.int_log10

# Version 1.22.1 (2023-01-26)

  * The errors from the [`lit`][f-l-1-22] method have been improved.
  * The `track_caller` attribute is now applied to many more inline functions
    that can panic.

# Version 1.22.0 (2023-01-25)

  * String parsing now supports an optional exponent for all supported radices.
  * The [`lit`][f-l-1-22] method was added to all fixed-point numbers. This is
    useful to write fixed-point numbers literally in code and also works in
    constant context.
  * All fixed-point numbers now implement [`LowerExp`] and [`UpperExp`].
  * The [`Fixed`][tf-1-22] and [`FixedBits`][fb-1-22] traits now have the added
    supertraits [`Binary`], [`Octal`], [`LowerHex`], [`UpperHex`], [`LowerExp`]
    and [`UpperExp`].
  * The [`Wrapping`][w-1-22] and [`Unwrapped`][u-1-22] wrappers now implement
    [`Binary`], [`Octal`], [`LowerHex`], [`UpperHex`], [`LowerExp`] and
    [`UpperExp`].
  * The implementation of [`Debug`] for fixed-point numbers now has more relaxed
    constraints on the fractional bits generic parameter: now `Frac` only needs
    to implement [`Unsigned`][uns-1-22].

[f-l-1-22]: https://docs.rs/fixed/~1.22/fixed/struct.FixedI32.html#method.lit
[fb-1-22]: https://docs.rs/fixed/~1.22/fixed/traits/trait.FixedBits.html
[tf-1-22]: https://docs.rs/fixed/~1.22/fixed/traits/trait.Fixed.html
[u-1-22]: https://docs.rs/fixed/~1.22/fixed/struct.Unwrapped.html
[uns-1-22]: https://docs.rs/fixed/~1.22/fixed/types/extra/trait.Unsigned.html
[w-1-22]: https://docs.rs/fixed/~1.22/fixed/struct.Wrapping.html

# Version 1.21.0 (2022-12-24)

  * Comparisons involving fixed-point numbers now have more relaxed constraints
    on the fractional bits generic parameter: now `Frac` only needs to implement
    [`Unsigned`][uns-1-21].
  * Better code should now be generated when comparing a fixed-point number to
    another fixed-point number.
  * The following methods were added to the [`F128`][f128-1-21] struct:
      * [`min`][f128-min-1-21], [`max`][f128-max-1-21]
      * [`clamp`][f128-c-1-21]

[f128-1-21]: https://docs.rs/fixed/~1.21/fixed/struct.F128.html
[f128-c-1-21]: https://docs.rs/fixed/~1.21/fixed/struct.F128.html#method.clamp
[f128-max-1-21]: https://docs.rs/fixed/~1.21/fixed/struct.F128.html#method.max
[f128-min-1-21]: https://docs.rs/fixed/~1.21/fixed/struct.F128.html#method.min
[uns-1-21]: https://docs.rs/fixed/~1.21/fixed/types/extra/trait.Unsigned.html

# Version 1.20.0 (2022-11-08)

  * The [`TRY_ONE`][tf-to-1-20] associated constant was added to the
    [`Fixed`][tf-1-20] trait.
  * The [`TRY_NEG_ONE`][tfs-tno-1-20] associated constant was added to the
    [`FixedSigned`][tfs-1-20] trait.
  * The [`const_from_fixed`][f-cff-1-20] and [`const_from_int`][f-cfi-1-20]
    methods were added to all fixed-point numbers.
  * The [`const_fixed_from_int`][cffi-1-20] macro is now deprecated.
  * The following associated constants were added to the [`F128`][f128-1-20]
    struct:
      * [`DIGITS`][f128-d-1-20]
      * [`MIN_10_EXP`][f128-mi10e-1-20], [`MAX_10_EXP`][f128-ma10e-1-20]
  * [`F128`][f128-1-20] now implements [`From`] for conversions from [`f64`],
    [`f32`], [`f16`][half-2-f16] and [`bf16`][half-2-bf16].
  * The <code>[fixed][cf-1-20]::[f128][mf128-1-20]::[consts][mf128c-1-20]</code>
    module was added with [`F128`][f128-1-20] basic mathematical constants.

[cf-1-20]: https://docs.rs/fixed/~1.20/fixed/index.html
[cffi-1-20]: https://docs.rs/fixed/~1.20/fixed/macro.const_fixed_from_int.html
[f-cff-1-20]: https://docs.rs/fixed/~1.20/fixed/struct.FixedI32.html#method.const_from_fixed
[f-cfi-1-20]: https://docs.rs/fixed/~1.20/fixed/struct.FixedI32.html#method.const_from_int
[f128-1-20]: https://docs.rs/fixed/~1.20/fixed/struct.F128.html
[f128-d-1-20]: https://docs.rs/fixed/~1.20/fixed/struct.F128.html#associatedconstant.DIGITS
[f128-ma10e-1-20]: https://docs.rs/fixed/~1.20/fixed/struct.F128.html#associatedconstant.MAX_10_EXP
[f128-mi10e-1-20]: https://docs.rs/fixed/~1.20/fixed/struct.F128.html#associatedconstant.MIN_10_EXP
[half-2-bf16]: https://docs.rs/half/^2/half/struct.bf16.html
[half-2-f16]: https://docs.rs/half/^2/half/struct.f16.html
[mf128-1-20]: https://docs.rs/fixed/~1.20/fixed/f128/index.html
[mf128c-1-20]: https://docs.rs/fixed/~1.20/fixed/f128/consts/index.html
[tf-1-20]: https://docs.rs/fixed/~1.20/fixed/traits/trait.Fixed.html
[tf-to-1-20]: https://docs.rs/fixed/~1.20/fixed/traits/trait.Fixed.html#associatedconstant.TRY_ONE
[tfs-1-20]: https://docs.rs/fixed/~1.20/fixed/traits/trait.FixedSigned.html
[tfs-tno-1-20]: https://docs.rs/fixed/~1.20/fixed/traits/trait.FixedSigned.html#associatedconstant.TRY_NEG_ONE

# Version 1.19.0 (2022-08-29)

  * Bug fix: comparison of and conversion from subnormal floating-point numbers
    to fixed-point numbers were off by a factor of 2.
  * The following associated constants were added to the [`FixedBits`][fb-1-19]
    trait:
      * [`MIN`][fb-mi-1-19], [`MAX`][fb-ma-1-19]
      * [`IS_SIGNED`][fb-is-1-19], [`BITS`][fb-b-1-19]
  * [`FixedEquiv`][fe-1-19] is now a supertrait of the [`FixedBits`][fb-1-19]
    trait.
  * [`FixedBits`][fb-1-19] now has more supertraits from the [*num-traits*
    crate] if the [`num-traits`][feat-exp-1-19] experimental feature is enabled.

[fb-1-19]: https://docs.rs/fixed/~1.19/fixed/traits/trait.FixedBits.html
[fb-b-1-19]: https://docs.rs/fixed/~1.19/fixed/traits/trait.FixedBits.html#associatedconstant.BITS
[fb-is-1-19]: https://docs.rs/fixed/~1.19/fixed/traits/trait.FixedBits.html#associatedconstant.IS_SIGNED
[fb-ma-1-19]: https://docs.rs/fixed/~1.19/fixed/traits/trait.FixedBits.html#associatedconstant.MAX
[fb-mi-1-19]: https://docs.rs/fixed/~1.19/fixed/traits/trait.FixedBits.html#associatedconstant.MIN
[fe-1-19]: https://docs.rs/fixed/~1.19/fixed/traits/trait.FixedEquiv.html
[feat-exp-1-19]: https://docs.rs/fixed/~1.19/fixed/index.html#experimental-optional-features

# Version 1.18.0 (2022-08-19)

  * Bug fix: checked division methods were panicking when dividing
    [`MIN`][f-m-1-18] by <code>-[DELTA][f-d-1-18]</code> for fixed-point numbers
    with zero integer bits, that is when all bits are fractional bits ([issue
    51]).
  * The following methods were added to all fixed-point numbers, to the
    [`Fixed`][tf-1-18] trait, and to the [`Wrapping`][w-1-18] and
    [`Unwrapped`][u-1-18] wrappers:
      * [`int_log`][f-il-1-18], [`checked_int_log`][f-cil-1-18]
  * The [`F128`][f128-1-18] struct was added to replace the
    [`F128Bits`][f128b-1-18] struct which is now deprecated. [`F128`][f128-1-18]
    has standard floating-point ordering and various classification methods and
    associated constants.
  * The [`from_str_dec`][u-fsd-1-18] method was added to the
    [`Unwrapped`][u-1-18] wrapper.
  * The [`Contiguous`][bm-c-1] trait from the [*bytemuck* crate] was implemented
    for all fixed-point numbers, added as a supertrait to the [`Fixed`][tf-1-18]
    trait, and implemented for the [`Wrapping`][w-1-18] and
    [`Unwrapped`][u-1-18] wrappers.

[bm-c-1]: https://docs.rs/bytemuck/^1/bytemuck/trait.Contiguous.html
[f-cil-1-18]: https://docs.rs/fixed/~1.18/fixed/struct.FixedI32.html#method.checked_int_log
[f-d-1-18]: https://docs.rs/fixed/~1.18/fixed/struct.FixedI32.html#associatedconstant.DELTA
[f-il-1-18]: https://docs.rs/fixed/~1.18/fixed/struct.FixedI32.html#method.int_log
[f-m-1-18]: https://docs.rs/fixed/~1.18/fixed/struct.FixedI32.html#associatedconstant.MIN
[f128-1-18]: https://docs.rs/fixed/~1.18/fixed/struct.F128.html
[f128b-1-18]: https://docs.rs/fixed/~1.18/fixed/struct.F128Bits.html
[issue 51]: https://gitlab.com/tspiteri/fixed/-/issues/51
[tf-1-18]: https://docs.rs/fixed/~1.18/fixed/traits/trait.Fixed.html
[u-1-18]: https://docs.rs/fixed/~1.18/fixed/struct.Unwrapped.html
[u-fsd-1-18]: https://docs.rs/fixed/~1.18/fixed/struct.Unwrapped.html#method.from_str_dec
[w-1-18]: https://docs.rs/fixed/~1.18/fixed/struct.Wrapping.html

# Version 1.17.0 (2022-08-03)

  * The [*half* crate] dependency was updated to [version 2][half-2].
  * The inherent [`from_str`][f-fs-1-17] method was added as a `const` function
    to all fixed-point numbers so that it can be use in constant context.
  * The following methods are now `const` functions:
      * [`saturating_from_str`][f-sfs-1-17], [`wrapping_from_str`][f-wfs-1-17],
        [`overflowing_from_str`][f-ofs-1-17]
      * [`from_str_binary`][f-fsb-1-17],
        [`saturating_from_str_binary`][f-sfsb-1-17],
        [`wrapping_from_str_binary`][f-wfsb-1-17],
        [`overflowing_from_str_binary`][f-ofsb-1-17]
      * [`from_str_octal`][f-fso-1-17],
        [`saturating_from_str_octal`][f-sfso-1-17],
        [`wrapping_from_str_octal`][f-wfso-1-17],
        [`overflowing_from_str_octal`][f-ofso-1-17]
      * [`from_str_hex`][f-fsh-1-17],
        [`saturating_from_str_hex`][f-sfsh-1-17],
        [`wrapping_from_str_hex`][f-wfsh-1-17],
        [`overflowing_from_str_hex`][f-ofsh-1-17]
      * [`checked_div`][f-cd-1-17], [`saturating_div`][f-sd-1-17],
        [`wrapping_div`][f-wd-1-17], [`unwrapped_div`][f-ud-1-17],
        [`overflowing_div`][f-od-1-17]
      * [`recip`][f-r-1-17], [`checked_recip`][f-cr-1-17],
        [`saturating_recip`][f-sr-1-17], [`wrapping_recip`][f-wr-1-17],
        [`unwrapped_recip`][f-ur-1-17], [`overflowing_recip`][f-or-1-17]
      * [`checked_rem_int`][f-cri-1-17], [`unwrapped_rem_int`][f-uri-1-17]
      * [`div_euclid`][f-de-1-17], [`checked_div_euclid`][f-cde-1-17],
        [`saturating_div_euclid`][f-sde-1-17],
        [`wrapping_div_euclid`][f-wde-1-17],
        [`unwrapped_div_euclid`][f-ude-1-17],
        [`overflowing_div_euclid`][f-ode-1-17]
      * [`div_euclid_int`][f-dei-1-17], [`checked_div_euclid_int`][f-cdei-1-17],
        [`saturating_div_euclid_int`][f-sdei-1-17],
        [`wrapping_div_euclid_int`][f-wdei-1-17],
        [`unwrapped_div_euclid_int`][f-udei-1-17],
        [`overflowing_div_euclid_int`][f-odei-1-17]
      * [`rem_euclid_int`][f-rei-1-17], [`checked_rem_euclid_int`][f-crei-1-17],
        [`saturating_rem_euclid_int`][f-srei-1-17],
        [`wrapping_rem_euclid_int`][f-wrei-1-17],
        [`unwrapped_rem_euclid_int`][f-urei-1-17],
        [`overflowing_rem_euclid_int`][f-orei-1-17]
      * [`lerp`][f-l-1-17], [`checked_lerp`][f-cl-1-17],
        [`saturating_lerp`][f-sl-1-17], [`wrapping_lerp`][f-wl-1-17],
        [`unwrapped_lerp`][f-ul-1-17], [`overflowing_lerp`][f-ol-1-17]
      * [`inv_lerp`][f-il-1-17], [`checked_inv_lerp`][f-cil-1-17],
        [`saturating_inv_lerp`][f-sil-1-17], [`wrapping_inv_lerp`][f-wil-1-17],
        [`unwrapped_inv_lerp`][f-uil-1-17], [`overflowing_inv_lerp`][f-oil-1-17]
  * The following methods were added to all fixed-point numbers and to the
    [`Fixed`][tf-1-17] trait:
      * [`unwrapped_from_str`][f-ufs-1-17],
        [`unwrapped_from_str_binary`][f-ufsb-1-17],
        [`unwrapped_from_str_octal`][f-ufso-1-17],
        [`unwrapped_from_str_hex`][f-ufsh-1-17]
  * Bug fix: The following methods were not panicking on all errors as required for
    the [`Unwrapped`][u-1-17] wrapper:
      * <code>&lt;[Unwrapped][u-1-17]&lt;F> as [FromStr][`FromStr`]>::[from\_str][`FromStr::from_str`]</code>
      * <code>[Unwrapped][u-1-17]&lt;F>::[from\_str\_binary][u-fsb-1-17]</code>
      * <code>[Unwrapped][u-1-17]&lt;F>::[from\_str\_octal][u-fso-1-17]</code>
      * <code>[Unwrapped][u-1-17]&lt;F>::[from\_str\_hex][u-fsh-1-17]</code>

[f-cd-1-17]: https://docs.rs/fixed/~1.17/fixed/struct.FixedI32.html#method.checked_div
[f-cde-1-17]: https://docs.rs/fixed/~1.17/fixed/struct.FixedI32.html#method.checked_div_euclid
[f-cdei-1-17]: https://docs.rs/fixed/~1.17/fixed/struct.FixedI32.html#method.checked_div_euclid_int
[f-cil-1-17]: https://docs.rs/fixed/~1.17/fixed/struct.FixedI32.html#method.checked_inv_lerp
[f-cl-1-17]: https://docs.rs/fixed/~1.17/fixed/struct.FixedI32.html#method.checked_lerp
[f-cr-1-17]: https://docs.rs/fixed/~1.17/fixed/struct.FixedI32.html#method.checked_recip
[f-crei-1-17]: https://docs.rs/fixed/~1.17/fixed/struct.FixedI32.html#method.checked_rem_euclid_int
[f-cri-1-17]: https://docs.rs/fixed/~1.17/fixed/struct.FixedI32.html#method.checked_rem_int
[f-de-1-17]: https://docs.rs/fixed/~1.17/fixed/struct.FixedI32.html#method.div_euclid
[f-dei-1-17]: https://docs.rs/fixed/~1.17/fixed/struct.FixedI32.html#method.div_euclid_int
[f-fs-1-17]: https://docs.rs/fixed/~1.17/fixed/struct.FixedI32.html#method.from_str
[f-fsb-1-17]: https://docs.rs/fixed/~1.17/fixed/struct.FixedI32.html#method.from_str_binary
[f-fsh-1-17]: https://docs.rs/fixed/~1.17/fixed/struct.FixedI32.html#method.from_str_hex
[f-fso-1-17]: https://docs.rs/fixed/~1.17/fixed/struct.FixedI32.html#method.from_str_octal
[f-il-1-17]: https://docs.rs/fixed/~1.17/fixed/struct.FixedI32.html#method.inv_lerp
[f-l-1-17]: https://docs.rs/fixed/~1.17/fixed/struct.FixedI32.html#method.lerp
[f-od-1-17]: https://docs.rs/fixed/~1.17/fixed/struct.FixedI32.html#method.overflowing_div
[f-ode-1-17]: https://docs.rs/fixed/~1.17/fixed/struct.FixedI32.html#method.overflowing_div_euclid
[f-odei-1-17]: https://docs.rs/fixed/~1.17/fixed/struct.FixedI32.html#method.overflowing_div_euclid_int
[f-ofs-1-17]: https://docs.rs/fixed/~1.17/fixed/struct.FixedI32.html#method.overflowing_from_str
[f-ofsb-1-17]: https://docs.rs/fixed/~1.17/fixed/struct.FixedI32.html#method.overflowing_from_str_binary
[f-ofsh-1-17]: https://docs.rs/fixed/~1.17/fixed/struct.FixedI32.html#method.overflowing_from_str_hex
[f-ofso-1-17]: https://docs.rs/fixed/~1.17/fixed/struct.FixedI32.html#method.overflowing_from_str_octal
[f-oil-1-17]: https://docs.rs/fixed/~1.17/fixed/struct.FixedI32.html#method.overflowing_inv_lerp
[f-ol-1-17]: https://docs.rs/fixed/~1.17/fixed/struct.FixedI32.html#method.overflowing_lerp
[f-or-1-17]: https://docs.rs/fixed/~1.17/fixed/struct.FixedI32.html#method.overflowing_recip
[f-orei-1-17]: https://docs.rs/fixed/~1.17/fixed/struct.FixedI32.html#method.overflowing_rem_euclid_int
[f-r-1-17]: https://docs.rs/fixed/~1.17/fixed/struct.FixedI32.html#method.recip
[f-rei-1-17]: https://docs.rs/fixed/~1.17/fixed/struct.FixedI32.html#method.rem_euclid_int
[f-sd-1-17]: https://docs.rs/fixed/~1.17/fixed/struct.FixedI32.html#method.saturating_div
[f-sde-1-17]: https://docs.rs/fixed/~1.17/fixed/struct.FixedI32.html#method.saturating_div_euclid
[f-sdei-1-17]: https://docs.rs/fixed/~1.17/fixed/struct.FixedI32.html#method.saturating_div_euclid_int
[f-sfs-1-17]: https://docs.rs/fixed/~1.17/fixed/struct.FixedI32.html#method.saturating_from_str
[f-sfsb-1-17]: https://docs.rs/fixed/~1.17/fixed/struct.FixedI32.html#method.saturating_from_str_binary
[f-sfsh-1-17]: https://docs.rs/fixed/~1.17/fixed/struct.FixedI32.html#method.saturating_from_str_hex
[f-sfso-1-17]: https://docs.rs/fixed/~1.17/fixed/struct.FixedI32.html#method.saturating_from_str_octal
[f-sil-1-17]: https://docs.rs/fixed/~1.17/fixed/struct.FixedI32.html#method.saturating_inv_lerp
[f-sl-1-17]: https://docs.rs/fixed/~1.17/fixed/struct.FixedI32.html#method.saturating_lerp
[f-sr-1-17]: https://docs.rs/fixed/~1.17/fixed/struct.FixedI32.html#method.saturating_recip
[f-srei-1-17]: https://docs.rs/fixed/~1.17/fixed/struct.FixedI32.html#method.saturating_rem_euclid_int
[f-ud-1-17]: https://docs.rs/fixed/~1.17/fixed/struct.FixedI32.html#method.unwrapped_div
[f-ude-1-17]: https://docs.rs/fixed/~1.17/fixed/struct.FixedI32.html#method.unwrapped_div_euclid
[f-udei-1-17]: https://docs.rs/fixed/~1.17/fixed/struct.FixedI32.html#method.unwrapped_div_euclid_int
[f-ufs-1-17]: https://docs.rs/fixed/~1.17/fixed/struct.FixedI32.html#method.unwrapped_from_str
[f-ufsb-1-17]: https://docs.rs/fixed/~1.17/fixed/struct.FixedI32.html#method.unwrapped_from_str_binary
[f-ufsh-1-17]: https://docs.rs/fixed/~1.17/fixed/struct.FixedI32.html#method.unwrapped_from_str_hex
[f-ufso-1-17]: https://docs.rs/fixed/~1.17/fixed/struct.FixedI32.html#method.unwrapped_from_str_octal
[f-uil-1-17]: https://docs.rs/fixed/~1.17/fixed/struct.FixedI32.html#method.unwrapped_inv_lerp
[f-ul-1-17]: https://docs.rs/fixed/~1.17/fixed/struct.FixedI32.html#method.unwrapped_lerp
[f-ur-1-17]: https://docs.rs/fixed/~1.17/fixed/struct.FixedI32.html#method.unwrapped_recip
[f-urei-1-17]: https://docs.rs/fixed/~1.17/fixed/struct.FixedI32.html#method.unwrapped_rem_euclid_int
[f-uri-1-17]: https://docs.rs/fixed/~1.17/fixed/struct.FixedI32.html#method.unwrapped_rem_int
[f-wd-1-17]: https://docs.rs/fixed/~1.17/fixed/struct.FixedI32.html#method.wrapping_div
[f-wde-1-17]: https://docs.rs/fixed/~1.17/fixed/struct.FixedI32.html#method.wrapping_div_euclid
[f-wdei-1-17]: https://docs.rs/fixed/~1.17/fixed/struct.FixedI32.html#method.wrapping_div_euclid_int
[f-wfs-1-17]: https://docs.rs/fixed/~1.17/fixed/struct.FixedI32.html#method.wrapping_from_str
[f-wfsb-1-17]: https://docs.rs/fixed/~1.17/fixed/struct.FixedI32.html#method.wrapping_from_str_binary
[f-wfsh-1-17]: https://docs.rs/fixed/~1.17/fixed/struct.FixedI32.html#method.wrapping_from_str_hex
[f-wfso-1-17]: https://docs.rs/fixed/~1.17/fixed/struct.FixedI32.html#method.wrapping_from_str_octal
[f-wil-1-17]: https://docs.rs/fixed/~1.17/fixed/struct.FixedI32.html#method.wrapping_inv_lerp
[f-wl-1-17]: https://docs.rs/fixed/~1.17/fixed/struct.FixedI32.html#method.wrapping_lerp
[f-wr-1-17]: https://docs.rs/fixed/~1.17/fixed/struct.FixedI32.html#method.wrapping_recip
[f-wrei-1-17]: https://docs.rs/fixed/~1.17/fixed/struct.FixedI32.html#method.wrapping_rem_euclid_int
[half-2]: https://docs.rs/half/^2/half/index.html
[tf-1-17]: https://docs.rs/fixed/~1.17/fixed/traits/trait.Fixed.html
[u-1-17]: https://docs.rs/fixed/~1.17/fixed/struct.Unwrapped.html
[u-fsb-1-17]: https://docs.rs/fixed/~1.17/fixed/struct.Unwrapped.html#method.from_str_binary
[u-fsh-1-17]: https://docs.rs/fixed/~1.17/fixed/struct.Unwrapped.html#method.from_str_hex
[u-fso-1-17]: https://docs.rs/fixed/~1.17/fixed/struct.Unwrapped.html#method.from_str_octal

# Version 1.16.1 (2022-07-22)

  * *Cargo.toml* now includes the [`rust-version`] field ([merge request 11]).

# Version 1.16.0 (2022-06-30)

  * The crate now requires rustc version 1.61.0 or later.
  * The [`NEG_ONE`][f-no-1-16] constant was added to all signed fixed-point
    numbers that can represent the value &minus;1.
  * The [`add_prod`][f-ap-1-16] method was added to all fixed-point numbers, to
    the [`Fixed`][tf-1-16] trait, and to the [`Wrapping`][w-1-16] and
    [`Unwrapped`][u-1-16] wrappers.
  * The following methods were added to all fixed-point numbers and to the
    [`Fixed`][tf-1-16] trait:
      * [`checked_add_prod`][f-cap-1-16],
        [`saturating_add_prod`][f-sap-1-16],
        [`wrapping_add_prod`][f-wap-1-16],
        [`unwrapped_add_prod`][f-uap-1-16],
        [`overflowing_add_prod`][f-oap-1-16]
  * The following methods are now `const` functions:
      * [`int`][f-i-1-16], [`frac`][f-fr-1-16], [`round_to_zero`][f-rtz-1-16]
      * [`ceil`][f-c-1-16], [`checked_ceil`][f-cc-1-16],
        [`saturating_ceil`][f-sc-1-16], [`wrapping_ceil`][f-wc-1-16],
        [`unwrapped_ceil`][f-uc-1-16], [`overflowing_ceil`][f-oc-1-16]
      * [`floor`][f-f-1-16], [`checked_floor`][f-cf-1-16],
        [`saturating_floor`][f-sf-1-16], [`wrapping_floor`][f-wf-1-16],
        [`unwrapped_floor`][f-uf-1-16], [`overflowing_floor`][f-of-1-16]
      * [`round`][f-r-1-16], [`checked_round`][f-cr-1-16],
        [`saturating_round`][f-sr-1-16], [`wrapping_round`][f-wr-1-16],
        [`unwrapped_round`][f-ur-1-16], [`overflowing_round`][f-or-1-16]
      * [`round_ties_to_even`][f-rtte-1-16],
        [`checked_round_ties_to_even`][f-crtte-1-16],
        [`saturating_round_ties_to_even`][f-srtte-1-16],
        [`wrapping_round_ties_to_even`][f-wrtte-1-16],
        [`unwrapped_round_ties_to_even`][f-urtte-1-16],
        [`overflowing_round_ties_to_even`][f-ortte-1-16]
      * [`int_log2`][f-il2-1-16], [`checked_int_log2`][f-cil2-1-16],
        [`int_log10`][f-il10-1-16], [`checked_int_log2`][f-cil10-1-16]
      * [`wide_mul`][f-wim-1-16], [`wide_mul_unsigned`][f-wmu-1-16],
        [`wide_mul_signed`][f-wms-1-16]
      * [`wide_div`][f-wd-1-16], [`wide_sdiv`][f-ws-1-16],
        [`wide_div_unsigned`][f-wdu-1-16], [`wide_sdiv_signed`][f-wss-1-16]
      * [`checked_mul`][f-cm-1-16], [`saturating_mul`][f-sm-1-16],
        [`wrapping_mul`][f-wm-1-16], [`unwrapped_mul`][f-um-1-16],
        [`overflowing_mul`][f-om-1-16]
      * [`mul_add`][f-ma-1-16], [`checked_mul_add`][f-cma-1-16],
        [`saturating_mul_add`][f-sma-1-16], [`wrapping_mul_add`][f-wma-1-16],
        [`unwrapped_mul_add`][f-uma-1-16],
        [`overflowing_mul_add`][f-oma-1-16]
      * [`signum`][f-s-1-16], [`checked_signum`][f-cs-1-16],
        [`saturating_signum`][f-ss-1-16], [`wrapping_signum`][f-ws-1-16],
        [`unwrapped_signum`][f-us-1-16], [`overflowing_signum`][f-os-1-16]

[f-ap-1-16]: https://docs.rs/fixed/~1.16/fixed/struct.FixedI32.html#method.add_prod
[f-c-1-16]: https://docs.rs/fixed/~1.16/fixed/struct.FixedI32.html#method.ceil
[f-cap-1-16]: https://docs.rs/fixed/~1.16/fixed/struct.FixedI32.html#method.checked_add_prod
[f-cc-1-16]: https://docs.rs/fixed/~1.16/fixed/struct.FixedI32.html#method.checked_ceil
[f-cf-1-16]: https://docs.rs/fixed/~1.16/fixed/struct.FixedI32.html#method.checked_floor
[f-cil10-1-16]: https://docs.rs/fixed/~1.16/fixed/struct.FixedI32.html#method.checked_int_log10
[f-cil2-1-16]: https://docs.rs/fixed/~1.16/fixed/struct.FixedI32.html#method.checked_int_log2
[f-cm-1-16]: https://docs.rs/fixed/~1.16/fixed/struct.FixedI32.html#method.checked_mul
[f-cma-1-16]: https://docs.rs/fixed/~1.16/fixed/struct.FixedI32.html#method.checked_mul_add
[f-cr-1-16]: https://docs.rs/fixed/~1.16/fixed/struct.FixedI32.html#method.checked_round
[f-crtte-1-16]: https://docs.rs/fixed/~1.16/fixed/struct.FixedI32.html#method.checked_round_ties_to_even
[f-cs-1-16]: https://docs.rs/fixed/~1.16/fixed/struct.FixedI32.html#method.checked_signum
[f-f-1-16]: https://docs.rs/fixed/~1.16/fixed/struct.FixedI32.html#method.floor
[f-fr-1-16]: https://docs.rs/fixed/~1.16/fixed/struct.FixedI32.html#method.frac
[f-i-1-16]: https://docs.rs/fixed/~1.16/fixed/struct.FixedI32.html#method.int
[f-il10-1-16]: https://docs.rs/fixed/~1.16/fixed/struct.FixedI32.html#method.int_log10
[f-il2-1-16]: https://docs.rs/fixed/~1.16/fixed/struct.FixedI32.html#method.int_log2
[f-ma-1-16]: https://docs.rs/fixed/~1.16/fixed/struct.FixedI32.html#method.mul_add
[f-no-1-16]: https://docs.rs/fixed/~1.16/fixed/struct.FixedI32.html#associatedconstant.NEG_ONE
[f-oap-1-16]: https://docs.rs/fixed/~1.16/fixed/struct.FixedI32.html#method.overflowing_add_prod
[f-oc-1-16]: https://docs.rs/fixed/~1.16/fixed/struct.FixedI32.html#method.overflowing_ceil
[f-of-1-16]: https://docs.rs/fixed/~1.16/fixed/struct.FixedI32.html#method.overflowing_floor
[f-om-1-16]: https://docs.rs/fixed/~1.16/fixed/struct.FixedI32.html#method.overflowing_mul
[f-oma-1-16]: https://docs.rs/fixed/~1.16/fixed/struct.FixedI32.html#method.overflowing_mul_add
[f-or-1-16]: https://docs.rs/fixed/~1.16/fixed/struct.FixedI32.html#method.overflowing_round
[f-ortte-1-16]: https://docs.rs/fixed/~1.16/fixed/struct.FixedI32.html#method.overflowing_round_ties_to_even
[f-os-1-16]: https://docs.rs/fixed/~1.16/fixed/struct.FixedI32.html#method.overflowing_signum
[f-r-1-16]: https://docs.rs/fixed/~1.16/fixed/struct.FixedI32.html#method.round
[f-rtte-1-16]: https://docs.rs/fixed/~1.16/fixed/struct.FixedI32.html#method.round_ties_to_even
[f-rtz-1-16]: https://docs.rs/fixed/~1.16/fixed/struct.FixedI32.html#method.round_to_zero
[f-rtz-1-16]: https://docs.rs/fixed/~1.16/fixed/struct.FixedI32.html#method.round_to_zero
[f-s-1-16]: https://docs.rs/fixed/~1.16/fixed/struct.FixedI32.html#method.signum
[f-sap-1-16]: https://docs.rs/fixed/~1.16/fixed/struct.FixedI32.html#method.saturating_add_prod
[f-sc-1-16]: https://docs.rs/fixed/~1.16/fixed/struct.FixedI32.html#method.saturating_ceil
[f-sf-1-16]: https://docs.rs/fixed/~1.16/fixed/struct.FixedI32.html#method.saturating_floor
[f-sm-1-16]: https://docs.rs/fixed/~1.16/fixed/struct.FixedI32.html#method.saturating_mul
[f-sma-1-16]: https://docs.rs/fixed/~1.16/fixed/struct.FixedI32.html#method.saturating_mul_add
[f-sr-1-16]: https://docs.rs/fixed/~1.16/fixed/struct.FixedI32.html#method.saturating_round
[f-srtte-1-16]: https://docs.rs/fixed/~1.16/fixed/struct.FixedI32.html#method.saturating_round_ties_to_even
[f-ss-1-16]: https://docs.rs/fixed/~1.16/fixed/struct.FixedI32.html#method.saturating_signum
[f-uap-1-16]: https://docs.rs/fixed/~1.16/fixed/struct.FixedI32.html#method.unwrapped_add_prod
[f-uc-1-16]: https://docs.rs/fixed/~1.16/fixed/struct.FixedI32.html#method.unwrapped_ceil
[f-uf-1-16]: https://docs.rs/fixed/~1.16/fixed/struct.FixedI32.html#method.unwrapped_floor
[f-um-1-16]: https://docs.rs/fixed/~1.16/fixed/struct.FixedI32.html#method.unwrapped_mul
[f-uma-1-16]: https://docs.rs/fixed/~1.16/fixed/struct.FixedI32.html#method.unwrapped_mul_add
[f-ur-1-16]: https://docs.rs/fixed/~1.16/fixed/struct.FixedI32.html#method.unwrapped_round
[f-urtte-1-16]: https://docs.rs/fixed/~1.16/fixed/struct.FixedI32.html#method.unwrapped_round_ties_to_even
[f-us-1-16]: https://docs.rs/fixed/~1.16/fixed/struct.FixedI32.html#method.unwrapped_signum
[f-wap-1-16]: https://docs.rs/fixed/~1.16/fixed/struct.FixedI32.html#method.wrapping_add_prod
[f-wc-1-16]: https://docs.rs/fixed/~1.16/fixed/struct.FixedI32.html#method.wrapping_ceil
[f-wd-1-16]: https://docs.rs/fixed/~1.16/fixed/struct.FixedI32.html#method.wide_div
[f-wdu-1-16]: https://docs.rs/fixed/~1.16/fixed/struct.FixedI32.html#method.wide_div_unsigned
[f-wf-1-16]: https://docs.rs/fixed/~1.16/fixed/struct.FixedI32.html#method.wrapping_floor
[f-wim-1-16]: https://docs.rs/fixed/~1.16/fixed/struct.FixedI32.html#method.wide_mul
[f-wm-1-16]: https://docs.rs/fixed/~1.16/fixed/struct.FixedI32.html#method.wrapping_mul
[f-wma-1-16]: https://docs.rs/fixed/~1.16/fixed/struct.FixedI32.html#method.wrapping_mul_add
[f-wms-1-16]: https://docs.rs/fixed/~1.16/fixed/struct.FixedU32.html#method.wide_mul_signed
[f-wmu-1-16]: https://docs.rs/fixed/~1.16/fixed/struct.FixedI32.html#method.wide_mul_unsigned
[f-wr-1-16]: https://docs.rs/fixed/~1.16/fixed/struct.FixedI32.html#method.wrapping_round
[f-wrtte-1-16]: https://docs.rs/fixed/~1.16/fixed/struct.FixedI32.html#method.wrapping_round_ties_to_even
[f-ws-1-16]: https://docs.rs/fixed/~1.16/fixed/struct.FixedI32.html#method.wide_sdiv
[f-ws-1-16]: https://docs.rs/fixed/~1.16/fixed/struct.FixedI32.html#method.wrapping_signum
[f-wss-1-16]: https://docs.rs/fixed/~1.16/fixed/struct.FixedU32.html#method.wide_sdiv_signed
[merge request 11]: https://gitlab.com/tspiteri/fixed/-/merge_requests/11
[tf-1-16]: https://docs.rs/fixed/~1.16/fixed/traits/trait.Fixed.html
[u-1-16]: https://docs.rs/fixed/~1.16/fixed/struct.Unwrapped.html
[w-1-16]: https://docs.rs/fixed/~1.16/fixed/struct.Wrapping.html

# Version 1.15.0 (2022-04-28)

  * The following methods were added to all fixed-point signed numbers up to 64
    bits wide:
      * [`wide_mul_unsigned`][f-wmu-1-15]
      * [`wide_sdiv`][f-ws-1-15]
      * [`wide_div_unsigned`][f-wdu-1-15]
  * The following methods were added to all fixed-point unsigned numbers up to
    64 bits wide:
      * [`wide_mul_signed`][f-wms-1-15]
      * [`wide_sdiv_signed`][f-wss-1-15]

[f-wdu-1-15]: https://docs.rs/fixed/~1.15/fixed/struct.FixedI32.html#method.wide_div_unsigned
[f-wms-1-15]: https://docs.rs/fixed/~1.15/fixed/struct.FixedU32.html#method.wide_mul_signed
[f-wmu-1-15]: https://docs.rs/fixed/~1.15/fixed/struct.FixedI32.html#method.wide_mul_unsigned
[f-ws-1-15]: https://docs.rs/fixed/~1.15/fixed/struct.FixedI32.html#method.wide_sdiv
[f-wss-1-15]: https://docs.rs/fixed/~1.15/fixed/struct.FixedU32.html#method.wide_sdiv_signed

# Version 1.14.0 (2022-03-20)

  * The [`next_multiple_of`][f-nmo-1-14] method was added to all fixed-point
    numbers, to the [`Fixed`][tf-1-14] trait, and to the [`Wrapping`][w-1-14]
    and [`Unwrapped`][u-1-14] wrappers.
  * The following methods were added to all fixed-point numbers and to the
    [`Fixed`][tf-1-14] trait:
      * [`abs_diff`][f-ad-1-14]
      * [`checked_next_multiple_of`][f-cnmo-1-14],
        [`saturating_next_multiple_of`][f-snmo-1-14],
        [`wrapping_next_multiple_of`][f-wnmo-1-14],
        [`unwrapped_next_multiple_of`][f-unmo-1-14],
        [`overflowing_next_multiple_of`][f-onmo-1-14]
  * The following methods were added to all signed fixed-point numbers, to the
    [`FixedSigned`][tfs-1-14] trait, and to the [`Wrapping`][w-1-14] and
    [`Unwrapped`][u-1-14] wrappers for signed numbers:
      * [`add_unsigned`][f-au-1-14], [`sub_unsigned`][f-su-1-14]
      * [`checked_add_unsigned`][f-cau-1-14],
        [`saturating_add_unsigned`][f-sau-1-14],
        [`wrapping_add_unsigned`][f-wau-1-14],
        [`unwrapped_add_unsigned`][f-uau-1-14],
        [`overflowing_add_unsigned`][f-oau-1-14]
      * [`checked_sub_unsigned`][f-csu-1-14],
        [`saturating_sub_unsigned`][f-ssu-1-14],
        [`wrapping_sub_unsigned`][f-wsu-1-14],
        [`unwrapped_sub_unsigned`][f-usu-1-14],
        [`overflowing_sub_unsigned`][f-osu-1-14]
  * The following methods were added to all unsigned fixed-point numbers, to the
    [`FixedUnsigned`][tfu-1-14] trait, and to the [`Wrapping`][w-1-14] and
    [`Unwrapped`][u-1-14] wrappers for unsigned numbers:
      * [`add_signed`][f-as-1-14], [`sub_signed`][f-ss-1-14]
      * [`checked_add_signed`][f-cas-1-14],
        [`saturating_add_signed`][f-sas-1-14],
        [`wrapping_add_signed`][f-was-1-14],
        [`unwrapped_add_signed`][f-uas-1-14],
        [`overflowing_add_signed`][f-oas-1-14]
      * [`checked_sub_signed`][f-css-1-14],
        [`saturating_sub_signed`][f-sss-1-14],
        [`wrapping_sub_signed`][f-wss-1-14],
        [`unwrapped_sub_signed`][f-uss-1-14],
        [`overflowing_sub_signed`][f-oss-1-14]
  * Supertraits were added to <code>[Fixed][tf-1-14]::[Bits][tf-b-1-14]</code>
    and to <code>[Fixed][tf-1-14]::[NonZeroBits][tf-nzb-1-14]</code> in order to
    allow conversions and operations in generic functions.
  * The [*az* crate] dependency was updated to [version 1.2][az-1-2].

[az-1-2]: https://docs.rs/az/~1.2/az/index.html
[f-ad-1-14]: https://docs.rs/fixed/~1.14/fixed/struct.FixedI32.html#method.abs_diff
[f-as-1-14]: https://docs.rs/fixed/~1.14/fixed/struct.FixedU32.html#method.add_signed
[f-au-1-14]: https://docs.rs/fixed/~1.14/fixed/struct.FixedI32.html#method.add_unsigned
[f-cas-1-14]: https://docs.rs/fixed/~1.14/fixed/struct.FixedU32.html#method.checked_add_signed
[f-cau-1-14]: https://docs.rs/fixed/~1.14/fixed/struct.FixedI32.html#method.checked_add_unsigned
[f-cnmo-1-14]: https://docs.rs/fixed/~1.14/fixed/struct.FixedI32.html#method.checked_next_multiple_of
[f-css-1-14]: https://docs.rs/fixed/~1.14/fixed/struct.FixedU32.html#method.checked_sub_signed
[f-csu-1-14]: https://docs.rs/fixed/~1.14/fixed/struct.FixedI32.html#method.checked_sub_unsigned
[f-nmo-1-14]: https://docs.rs/fixed/~1.14/fixed/struct.FixedI32.html#method.next_multiple_of
[f-oas-1-14]: https://docs.rs/fixed/~1.14/fixed/struct.FixedU32.html#method.overflowing_add_signed
[f-oau-1-14]: https://docs.rs/fixed/~1.14/fixed/struct.FixedI32.html#method.overflowing_add_unsigned
[f-onmo-1-14]: https://docs.rs/fixed/~1.14/fixed/struct.FixedI32.html#method.overflowing_next_multiple_of
[f-oss-1-14]: https://docs.rs/fixed/~1.14/fixed/struct.FixedU32.html#method.overflowing_sub_signed
[f-osu-1-14]: https://docs.rs/fixed/~1.14/fixed/struct.FixedI32.html#method.overflowing_sub_unsigned
[f-sas-1-14]: https://docs.rs/fixed/~1.14/fixed/struct.FixedU32.html#method.saturating_add_signed
[f-sau-1-14]: https://docs.rs/fixed/~1.14/fixed/struct.FixedI32.html#method.saturating_add_unsigned
[f-snmo-1-14]: https://docs.rs/fixed/~1.14/fixed/struct.FixedI32.html#method.saturating_next_multiple_of
[f-ss-1-14]: https://docs.rs/fixed/~1.14/fixed/struct.FixedU32.html#method.sub_signed
[f-sss-1-14]: https://docs.rs/fixed/~1.14/fixed/struct.FixedU32.html#method.saturating_sub_signed
[f-ssu-1-14]: https://docs.rs/fixed/~1.14/fixed/struct.FixedI32.html#method.saturating_sub_unsigned
[f-su-1-14]: https://docs.rs/fixed/~1.14/fixed/struct.FixedI32.html#method.sub_unsigned
[f-uas-1-14]: https://docs.rs/fixed/~1.14/fixed/struct.FixedU32.html#method.unwrapped_add_signed
[f-uau-1-14]: https://docs.rs/fixed/~1.14/fixed/struct.FixedI32.html#method.unwrapped_add_unsigned
[f-unmo-1-14]: https://docs.rs/fixed/~1.14/fixed/struct.FixedI32.html#method.unwrapped_next_multiple_of
[f-uss-1-14]: https://docs.rs/fixed/~1.14/fixed/struct.FixedU32.html#method.unwrapped_sub_signed
[f-usu-1-14]: https://docs.rs/fixed/~1.14/fixed/struct.FixedI32.html#method.unwrapped_sub_unsigned
[f-was-1-14]: https://docs.rs/fixed/~1.14/fixed/struct.FixedU32.html#method.wrapping_add_signed
[f-wau-1-14]: https://docs.rs/fixed/~1.14/fixed/struct.FixedI32.html#method.wrapping_add_unsigned
[f-wnmo-1-14]: https://docs.rs/fixed/~1.14/fixed/struct.FixedI32.html#method.wrapping_next_multiple_of
[f-wss-1-14]: https://docs.rs/fixed/~1.14/fixed/struct.FixedU32.html#method.wrapping_sub_signed
[f-wsu-1-14]: https://docs.rs/fixed/~1.14/fixed/struct.FixedI32.html#method.wrapping_sub_unsigned
[tf-1-14]: https://docs.rs/fixed/~1.14/fixed/traits/trait.Fixed.html
[tf-b-1-14]: https://docs.rs/fixed/~1.14/fixed/traits/trait.Fixed.html#associatedtype.Bits
[tf-nzb-1-14]: https://docs.rs/fixed/~1.14/fixed/traits/trait.Fixed.html#associatedtype.NonZeroBits
[tfs-1-14]: https://docs.rs/fixed/~1.14/fixed/traits/trait.FixedSigned.html
[tfu-1-14]: https://docs.rs/fixed/~1.14/fixed/traits/trait.FixedUnsigned.html
[u-1-14]: https://docs.rs/fixed/~1.14/fixed/struct.Unwrapped.html
[w-1-14]: https://docs.rs/fixed/~1.14/fixed/struct.Wrapping.html

# Version 1.13.1 (2022-03-04)

  * The [`const_fixed_from_int`][cffi-1-13] macro now accepts a visibility
    qualifier ([merge request 10]).

# Version 1.13.0 (2022-02-22)

  * The [`AddAssign`], [`SubAssign`], [`MulAssign`], [`DivAssign`],
    [`RemAssign`], [`BitAndAssign`], [`BitOrAssign`] and [`BitXorAssign`] traits
    for <code>[Wrapping][w-1-13]&lt;F></code> and
    <code>[Unwrapped][u-1-13]&lt;F></code> are now also implemented with `F` as
    the type of the right-hand side operand.
  * Bug fix: compilation with certain flags was hanging for the thumbv6m target
    because of a [rustc/LLVM issue][rust issue 75045]. This version should not
    trigger the rustc/LLVM issue ([issue 45]).

[cffi-1-13]: https://docs.rs/fixed/~1.13/fixed/macro.const_fixed_from_int.html
[issue 45]: https://gitlab.com/tspiteri/fixed/-/issues/45
[merge request 10]: https://gitlab.com/tspiteri/fixed/-/merge_requests/10
[rust issue 75045]: https://github.com/rust-lang/rust/issues/75045
[u-1-13]: https://docs.rs/fixed/~1.13/fixed/struct.Unwrapped.html
[w-1-13]: https://docs.rs/fixed/~1.13/fixed/struct.Wrapping.html

# Version 1.12.0 (2022-02-04)

  * The crate now requires rustc version 1.57.0 or later.
  * The [`wide_div`][f-wd-1-12] method was added to all fixed-point numbers up to
    64 bits wide ([issue 25]).
  * The following methods are now `const` functions:
      * [`unwrapped_neg`][f-un-1-12], [`unwrapped_add`][f-ua-1-12],
        [`unwrapped_sub`][f-us-1-12]
      * [`unwrapped_mul_int`][f-umi-1-12]
      * [`unwrapped_shl`][f-ushl-1-12], [`unwrapped_shr`][f-ushr-1-12]
      * [`unwrapped_abs`][f-uabs-1-12], [`unwrapped_dist`][f-ud-1-12]
      * [`unwrapped_next_power_of_two`][f-unpot-1-12]

[f-ua-1-12]: https://docs.rs/fixed/~1.12/fixed/struct.FixedI32.html#method.unwrapped_add
[f-uabs-1-12]: https://docs.rs/fixed/~1.12/fixed/struct.FixedI32.html#method.unwrapped_abs
[f-ud-1-12]: https://docs.rs/fixed/~1.12/fixed/struct.FixedI32.html#method.unwrapped_dist
[f-umi-1-12]: https://docs.rs/fixed/~1.12/fixed/struct.FixedI32.html#method.unwrapped_mul_int
[f-un-1-12]: https://docs.rs/fixed/~1.12/fixed/struct.FixedI32.html#method.unwrapped_neg
[f-unpot-1-12]: https://docs.rs/fixed/~1.12/fixed/struct.FixedU32.html#method.unwrapped_next_power_of_two
[f-us-1-12]: https://docs.rs/fixed/~1.12/fixed/struct.FixedI32.html#method.unwrapped_sub
[f-ushl-1-12]: https://docs.rs/fixed/~1.12/fixed/struct.FixedI32.html#method.unwrapped_shl
[f-ushr-1-12]: https://docs.rs/fixed/~1.12/fixed/struct.FixedI32.html#method.unwrapped_shr
[f-wd-1-12]: https://docs.rs/fixed/~1.12/fixed/struct.FixedI32.html#method.wide_div

# Version 1.11.0 (2021-11-24)

  * The following methods were added to all fixed-point numbers, to the
    [`Fixed`][tf-1-11] trait, and to the [`Wrapping`][w-1-11] and
    [`Unwrapped`][u-1-11] wrappers:
      * [`lerp`][f-l-1-11]
      * [`inv_lerp`][f-il-1-11]
  * The following methods were added to all fixed-point numbers and to the
    [`Fixed`][tf-1-11] trait:
      * [`checked_lerp`][f-cl-1-11], [`saturating_lerp`][f-sl-1-11],
        [`wrapping_lerp`][f-wl-1-11], [`unwrapped_lerp`][f-ul-1-11],
        [`overflowing_lerp`][f-ol-1-11]
      * [`checked_inv_lerp`][f-cil-1-11], [`saturating_inv_lerp`][f-sil-1-11],
        [`wrapping_inv_lerp`][f-wil-1-11], [`unwrapped_inv_lerp`][f-uil-1-11],
        [`overflowing_inv_lerp`][f-oil-1-11]
  * The [*typenum* crate] dependency was updated to [version
    1.14][typenum-1-14].
  * The [`LeEqU8`][leu8-1-11], [`LeEqU16`][leu16-1-11], [`LeEqU32`][leu32-1-11],
    [`LeEqU64`][leu64-1-11] and [`LeEqU128`][leu128-1-11] traits no longer have
    a direct `'static` constraint, as it is a constraint of their supertrait
    [`Unsigned`][uns-1-11] since typenum [version 1.14][typenum-1-14]. This
    fixes a potential compatibility issue introduced in version 1.9.0.
  * An experimental feature was added to enable serialization using the [*borsh*
    crate] ([merge request 9]).

[f-cil-1-11]: https://docs.rs/fixed/~1.11/fixed/struct.FixedI32.html#method.checked_inv_lerp
[f-cl-1-11]: https://docs.rs/fixed/~1.11/fixed/struct.FixedI32.html#method.checked_lerp
[f-il-1-11]: https://docs.rs/fixed/~1.11/fixed/struct.FixedI32.html#method.inv_lerp
[f-l-1-11]: https://docs.rs/fixed/~1.11/fixed/struct.FixedI32.html#method.lerp
[f-oil-1-11]: https://docs.rs/fixed/~1.11/fixed/struct.FixedI32.html#method.overflowing_inv_lerp
[f-ol-1-11]: https://docs.rs/fixed/~1.11/fixed/struct.FixedI32.html#method.overflowing_lerp
[f-sil-1-11]: https://docs.rs/fixed/~1.11/fixed/struct.FixedI32.html#method.saturating_inv_lerp
[f-sl-1-11]: https://docs.rs/fixed/~1.11/fixed/struct.FixedI32.html#method.saturating_lerp
[f-uil-1-11]: https://docs.rs/fixed/~1.11/fixed/struct.FixedI32.html#method.unwrapped_inv_lerp
[f-ul-1-11]: https://docs.rs/fixed/~1.11/fixed/struct.FixedI32.html#method.unwrapped_lerp
[f-wil-1-11]: https://docs.rs/fixed/~1.11/fixed/struct.FixedI32.html#method.wrapping_inv_lerp
[f-wl-1-11]: https://docs.rs/fixed/~1.11/fixed/struct.FixedI32.html#method.wrapping_lerp
[leu128-1-11]: https://docs.rs/fixed/~1.11/fixed/types/extra/trait.LeEqU128.html
[leu16-1-11]: https://docs.rs/fixed/~1.11/fixed/types/extra/trait.LeEqU16.html
[leu32-1-11]: https://docs.rs/fixed/~1.11/fixed/types/extra/trait.LeEqU32.html
[leu64-1-11]: https://docs.rs/fixed/~1.11/fixed/types/extra/trait.LeEqU64.html
[leu8-1-11]: https://docs.rs/fixed/~1.11/fixed/types/extra/trait.LeEqU8.html
[merge request 9]: https://gitlab.com/tspiteri/fixed/-/merge_requests/9
[tf-1-11]: https://docs.rs/fixed/~1.11/fixed/traits/trait.Fixed.html
[typenum-1-14]: https://docs.rs/typenum/~1.14/typenum/index.html
[u-1-11]: https://docs.rs/fixed/~1.11/fixed/struct.Unwrapped.html
[uns-1-11]: https://docs.rs/fixed/~1.11/fixed/types/extra/trait.Unsigned.html
[w-1-11]: https://docs.rs/fixed/~1.11/fixed/struct.Wrapping.html

# Version 1.10.0 (2021-08-23)

  * The crate now requires rustc version 1.53.0 or later.
  * <code>{[Div][`Div`],[DivAssign][`DivAssign`],[Rem][`Rem`],[RemAssign][`RemAssign`]}\<[NonZeroU32][`NonZeroU32`]></code>
    are now implemented for [`FixedU32`][fu-1-10], and similar for all other
    unsigned fixed-point numbers.
  * <code>{[Rem][`Rem`],[RemAssign][`RemAssign`]}\<[NonZeroI32][`NonZeroI32`]></code>
    are now implemented for [`FixedI32`][fi-1-10], and similar for all other
    signed fixed-point numbers.
  * The new [`arbitrary`][feat-1-10] optional feature was added to implement the
    [`Arbitrary`][a-a-1] trait provided by the [*arbitrary* crate] for all
    fixed-point numbers ([issue 37]).

[a-a-1]: https://docs.rs/arbitrary/^1/arbitrary/trait.Arbitrary.html
[feat-1-10]: https://docs.rs/fixed/~1.10/fixed/index.html#optional-features
[fi-1-10]: https://docs.rs/fixed/~1.10/fixed/struct.FixedI32.html
[fu-1-10]: https://docs.rs/fixed/~1.10/fixed/struct.FixedU32.html
[issue 37]: https://gitlab.com/tspiteri/fixed/-/issues/37

# Version 1.9.0 (2021-05-13)

  * Fixed-point numbers can now be formatted as hexadecimal with [`Debug`]
    similarly to primitive integers, for example formatting with `{:X?}` will
    produce upper-case hexadecimal fixed-point numbers.
  * The following methods were added to all fixed-point numbers, to the
    [`Fixed`][tf-1-9] trait, and to the [`Wrapping`][w-1-9] and
    [`Unwrapped`][u-1-9] wrappers:
      * [`is_zero`][f-iz-1-9]
      * [`dist`][f-d-1-9]
  * The following methods were added to all fixed-point numbers and to the
    [`Fixed`][tf-1-9] trait:
      * [`checked_dist`][f-cd-1-9], [`saturating_dist`][f-sd-1-9],
        [`wrapping_dist`][f-wd-1-9], [`unwrapped_dist`][f-ud-1-9],
        [`overflowing_dist`][f-od-1-9]
  * The [`unsigned_dist`][f-unsd-1-9] method was added to all signed
    fixed-point types and to the [`FixedSigned`][tfs-1-9] trait.
  * The following associated types and provided methods were added to the
    [`Fixed`][tf-1-9] trait:
      * [`Signed`][tf-s-1-9], [`Unsigned`][tf-u-1-9]
      * [`get_signed`][tf-gs-1-9], [`get_unsigned`][tf-gu-1-9]
      * [`get_signed_mut`][tf-gsm-1-9], [`get_unsigned_mut`][tf-gum-1-9]
  * The new trait [`FixedEquiv`][fe-1-9] was added.
  * The following traits from the [*bytemuck* crate] were implemented for all
    fixed-point numbers, added as supertraits to the [`Fixed`][tf-1-9] trait,
    and implemented for the [`Wrapping`][w-1-9] and [`Unwrapped`][u-1-9]
    wrappers ([issue 31]).
      * [`Zeroable`][bm-z-1], [`Pod`][bm-p-1]
      * [`TransparentWrapper`][bm-tw-1]

Compatibility notes
-------------------

  * Now the [`Debug`] implementation for [`Wrapping`][w-1-9] outputs the value
    only without “`Wrapping()`”, and the [`Debug`] implementation for
    [`Unwrapped`][u-1-9] outputs the value only without “`Unwrapped()`”.
  * The [`LeEqU8`][leu8-1-9], [`LeEqU16`][leu16-1-9], [`LeEqU32`][leu32-1-9],
    [`LeEqU64`][leu64-1-9] and [`LeEqU128`][leu128-1-9] traits now have a
    `'static` constraint. This should have no practical side effects, since
    these traits are a convenience feature and already have the
    [`Unsigned`][uns-1-9] marker trait as a supertrait, and the types that
    implement [`Unsigned`][uns-1-9] are `'static`.
  * The [`FixedOptionalFeatures`][fof-1-9] trait was not sealed, which was as an
    oversight. Now it is sealed, and the documentation explicitly states that
    the trait should not be used directly.

[bm-p-1]: https://docs.rs/bytemuck/^1/bytemuck/trait.Pod.html
[bm-tw-1]: https://docs.rs/bytemuck/^1/bytemuck/trait.TransparentWrapper.html
[bm-z-1]: https://docs.rs/bytemuck/^1/bytemuck/trait.Zeroable.html
[f-cd-1-9]: https://docs.rs/fixed/~1.9/fixed/struct.FixedI32.html#method.checked_dist
[f-d-1-9]: https://docs.rs/fixed/~1.9/fixed/struct.FixedI32.html#method.dist
[f-iz-1-9]: https://docs.rs/fixed/~1.9/fixed/struct.FixedI32.html#method.is_zero
[f-od-1-9]: https://docs.rs/fixed/~1.9/fixed/struct.FixedI32.html#method.overflowing_dist
[f-sd-1-9]: https://docs.rs/fixed/~1.9/fixed/struct.FixedI32.html#method.saturating_dist
[f-ud-1-9]: https://docs.rs/fixed/~1.9/fixed/struct.FixedI32.html#method.unwrapped_dist
[f-unsd-1-9]: https://docs.rs/fixed/~1.9/fixed/struct.FixedI32.html#method.unsigned_dist
[f-wd-1-9]: https://docs.rs/fixed/~1.9/fixed/struct.FixedI32.html#method.wrapping_dist
[fe-1-9]: https://docs.rs/fixed/~1.9/fixed/traits/trait.FixedEquiv.html
[fof-1-9]: https://docs.rs/fixed/~1.9/fixed/traits/trait.FixedOptionalFeatures.html
[issue 31]: https://gitlab.com/tspiteri/fixed/-/issues/31
[leu128-1-9]: https://docs.rs/fixed/~1.9/fixed/types/extra/trait.LeEqU128.html
[leu16-1-9]: https://docs.rs/fixed/~1.9/fixed/types/extra/trait.LeEqU16.html
[leu32-1-9]: https://docs.rs/fixed/~1.9/fixed/types/extra/trait.LeEqU32.html
[leu64-1-9]: https://docs.rs/fixed/~1.9/fixed/types/extra/trait.LeEqU64.html
[leu8-1-9]: https://docs.rs/fixed/~1.9/fixed/types/extra/trait.LeEqU8.html
[tf-1-9]: https://docs.rs/fixed/~1.9/fixed/traits/trait.Fixed.html
[tf-gs-1-9]: https://docs.rs/fixed/~1.9/fixed/traits/trait.Fixed.html#method.get_signed
[tf-gsm-1-9]: https://docs.rs/fixed/~1.9/fixed/traits/trait.Fixed.html#method.get_signed_mut
[tf-gu-1-9]: https://docs.rs/fixed/~1.9/fixed/traits/trait.Fixed.html#method.get_unsigned
[tf-gum-1-9]: https://docs.rs/fixed/~1.9/fixed/traits/trait.Fixed.html#method.get_unsigned_mut
[tf-s-1-9]: https://docs.rs/fixed/~1.9/fixed/traits/trait.Fixed.html#associatedtype.Signed
[tf-u-1-9]: https://docs.rs/fixed/~1.9/fixed/traits/trait.Fixed.html#associatedtype.Unsigned
[tfs-1-9]: https://docs.rs/fixed/~1.9/fixed/traits/trait.FixedSigned.html
[u-1-9]: https://docs.rs/fixed/~1.9/fixed/struct.Unwrapped.html
[uns-1-9]: https://docs.rs/fixed/~1.9/fixed/types/extra/trait.Unsigned.html
[w-1-9]: https://docs.rs/fixed/~1.9/fixed/struct.Wrapping.html

# Version 1.8.0 (2021-04-20)

  * The following constants and method were added to all fixed-point numbers, to
    the [`Fixed`][tf-1-8] trait, and to the [`Wrapping`][w-1-8] and
    [`Unwrapped`][u-1-8] wrappers:
      * [`ZERO`][f-z-1-8], [`DELTA`][f-d-1-8]
      * [`mul_acc`][f-ma-1-8]
  * The [`ONE`][f-o-1-8] constant was added to all fixed-point numbers that can
    represent the value 1.
  * The following methods were added to all fixed-point numbers and to the
    [`Fixed`][tf-1-8] trait:
      * [`checked_mul_acc`][f-cma-1-8], [`saturating_mul_acc`][f-sma-1-8],
        [`wrapping_mul_acc`][f-wma-1-8], [`unwrapped_mul_acc`][f-uma-1-8],
        [`overflowing_mul_acc`][f-oma-1-8]
      * [`saturating_div_euclid_int`][f-sdei-1-8],
        [`saturating_rem_euclid_int`][f-srei-1-8]
      * [`unwrapped_rem`][f-ur-1-8], [`unwrapped_rem_euclid`][f-ure-1-8]
      * [`unwrapped_rem_int`][f-uri-1-8]
  * The following methods are now `const` functions:
      * [`checked_rem`][f-cr-1-8]
      * [`rem_euclid`][f-re-1-8], [`checked_rem_euclid`][f-cre-1-8]
      * [`checked_div_int`][f-cdi-1-8], [`wrapping_div_int`][f-wdi-1-8],
        [`unwrapped_div_int`][f-udi-1-8], [`overflowing_div_int`][f-odi-1-8]
  * The following methods were added to all fixed-point numbers:
      * [`const_not`][f-cn-1-8]
      * [`const_bitand`][f-cba-1-8], [`const_bitor`][f-cbo-1-8],
        [`const_bitxor`][f-cbx-1-8]
  * Many methods were marked with the `must_use` attribute.

[f-cba-1-8]: https://docs.rs/fixed/~1.8/fixed/struct.FixedI32.html#method.const_bitand
[f-cbo-1-8]: https://docs.rs/fixed/~1.8/fixed/struct.FixedI32.html#method.const_bitor
[f-cbx-1-8]: https://docs.rs/fixed/~1.8/fixed/struct.FixedI32.html#method.const_bitxor
[f-cdi-1-8]: https://docs.rs/fixed/~1.8/fixed/struct.FixedI32.html#method.checked_div_int
[f-cma-1-8]: https://docs.rs/fixed/~1.8/fixed/struct.FixedI32.html#method.checked_mul_acc
[f-cn-1-8]: https://docs.rs/fixed/~1.8/fixed/struct.FixedI32.html#method.const_not
[f-cr-1-8]: https://docs.rs/fixed/~1.8/fixed/struct.FixedI32.html#method.checked_rem
[f-cre-1-8]: https://docs.rs/fixed/~1.8/fixed/struct.FixedI32.html#method.checked_rem_euclid
[f-d-1-8]: https://docs.rs/fixed/~1.8/fixed/struct.FixedI32.html#associatedconstant.DELTA
[f-ma-1-8]: https://docs.rs/fixed/~1.8/fixed/struct.FixedI32.html#method.mul_acc
[f-o-1-8]: https://docs.rs/fixed/~1.8/fixed/struct.FixedI32.html#associatedconstant.ONE
[f-odi-1-8]: https://docs.rs/fixed/~1.8/fixed/struct.FixedI32.html#method.overflowing_div_int
[f-oma-1-8]: https://docs.rs/fixed/~1.8/fixed/struct.FixedI32.html#method.overflowing_mul_acc
[f-re-1-8]: https://docs.rs/fixed/~1.8/fixed/struct.FixedI32.html#method.rem_euclid
[f-sdei-1-8]: https://docs.rs/fixed/~1.8/fixed/struct.FixedI32.html#method.saturating_div_euclid_int
[f-sma-1-8]: https://docs.rs/fixed/~1.8/fixed/struct.FixedI32.html#method.saturating_mul_acc
[f-srei-1-8]: https://docs.rs/fixed/~1.8/fixed/struct.FixedI32.html#method.saturating_rem_euclid_int
[f-udi-1-8]: https://docs.rs/fixed/~1.8/fixed/struct.FixedI32.html#method.unwrapped_div_int
[f-uma-1-8]: https://docs.rs/fixed/~1.8/fixed/struct.FixedI32.html#method.unwrapped_mul_acc
[f-ur-1-8]: https://docs.rs/fixed/~1.8/fixed/struct.FixedI32.html#method.unwrapped_rem
[f-ure-1-8]: https://docs.rs/fixed/~1.8/fixed/struct.FixedI32.html#method.unwrapped_rem_euclid
[f-uri-1-8]: https://docs.rs/fixed/~1.8/fixed/struct.FixedI32.html#method.unwrapped_rem_int
[f-wdi-1-8]: https://docs.rs/fixed/~1.8/fixed/struct.FixedI32.html#method.wrapping_div_int
[f-wma-1-8]: https://docs.rs/fixed/~1.8/fixed/struct.FixedI32.html#method.wrapping_mul_acc
[f-z-1-8]: https://docs.rs/fixed/~1.8/fixed/struct.FixedI32.html#associatedconstant.ZERO
[tf-1-8]: https://docs.rs/fixed/~1.8/fixed/traits/trait.Fixed.html
[u-1-8]: https://docs.rs/fixed/~1.8/fixed/struct.Unwrapped.html
[w-1-8]: https://docs.rs/fixed/~1.8/fixed/struct.Wrapping.html

# Version 1.7.0 (2021-03-25)

  * The crate now requires rustc version 1.50.0 or later.
  * The following methods are now `const` functions:
      * [`next_power_of_two`][f-npot-1-7],
        [`checked_next_power_of_two`][f-cnpot-1-7],
        [`wrapping_next_power_of_two`][f-wnpot-1-7]
  * The following constant and methods were added to all fixed-point numbers, to
    the [`Fixed`][tf-1-7] trait, and to the [`Wrapping`][w-1-7] and
    [`Unwrapped`][u-1-7] wrappers:
      * [`IS_SIGNED`][f-is-1-7]
      * [`from_be`][f-fb-1-7], [`from_le`][f-fl-1-7]
      * [`to_be`][f-tb-1-7], [`to_le`][f-tl-1-7]
      * [`swap_bytes`][f-sb-1-7]
      * [`reverse_bits`][f-rb-1-7]
      * [`mean`][f-m-1-7]
  * The following methods were added to the [`Wrapping`][w-1-7] and
    [`Unwrapped`][u-1-7] wrappers:
      * [`from_be_bytes`][f-fbb-1-7], [`from_le_bytes`][f-flb-1-7],
        [`from_ne_bytes`][f-fnb-1-7]
      * [`to_be_bytes`][f-tbb-1-7], [`to_le_bytes`][f-tlb-1-7],
        [`to_ne_bytes`][f-tnb-1-7]
  * The following methods were added to all unsigned fixed-point types, to the
    [`FixedUnsigned`][tfu-1-7] trait, and to the [`Wrapping`][w-1-7] and
    [`Unwrapped`][u-1-7] wrappers for unsigned numbers:
      * [`significant_bits`][f-signi-1-7]
      * [`highest_one`][f-ho-1-7]
  * The [`signed_bits`][f-signe-1-7] method was added to all signed fixed-point
    types, to the [`FixedSigned`][tfs-1-7] trait, and to the [`Wrapping`][w-1-7]
    and [`Unwrapped`][u-1-7] wrappers for signed numbers.
  * The following constants, which are available in other programming language
    standard libraries, were added to the [`consts`][c-1-7] module and as
    associated constants to fixed-point types:
      * [`SQRT_PI`][c-rp-1-7] (Go), [`FRAC_1_SQRT_PI`][c-1rp-1-7] (C++)
      * [`SQRT_3`][c-r3-1-7] (C++), [`FRAC_1_SQRT_3`][c-1r3-1-7] (C++)
      * [`SQRT_E`][c-re-1-7] (Go)
      * [`SQRT_PHI`][c-rf-1-7] (Go)
      * [`GAMMA`][c-g-1-7] (C++)
      * [`CATALAN`][c-c-1-7] (Julia)
  * [`Sum`] and [`Product`] are now supertraits of the [`Fixed`][tf-1-7] trait.
  * The [`F128Bits`][f128-1-7] type was added to support conversions and
    comparisons between fixed-point numbers and *binary128* floating-point
    numbers.
  * The features that previously required the [`az`][feat-dep-1-7] and
    [`f16`][feat-dep-1-7] optional features are now always provided. The
    [`az`][feat-dep-1-7] and [`f16`][feat-dep-1-7] optional features are now
    deprecated and have no effect.
  * For the experimental feature [`num-traits`][feat-exp-1-7], the following
    traits were implemented for all fixed-point numbers:
      * [`OverflowingAdd`][nt-0-2-oa], [`OverflowingSub`][nt-0-2-os],
        [`OverflowingMul`][nt-0-2-om]

[c-1-7]: https://docs.rs/fixed/~1.7/fixed/consts/index.html
[c-1r3-1-7]: https://docs.rs/fixed/~1.7/fixed/consts/constant.FRAC_1_SQRT_3.html
[c-1rp-1-7]: https://docs.rs/fixed/~1.7/fixed/consts/constant.FRAC_1_SQRT_PI.html
[c-c-1-7]: https://docs.rs/fixed/~1.7/fixed/consts/constant.CATALAN.html
[c-g-1-7]: https://docs.rs/fixed/~1.7/fixed/consts/constant.GAMMA.html
[c-r3-1-7]: https://docs.rs/fixed/~1.7/fixed/consts/constant.SQRT_3.html
[c-re-1-7]: https://docs.rs/fixed/~1.7/fixed/consts/constant.SQRT_E.html
[c-rf-1-7]: https://docs.rs/fixed/~1.7/fixed/consts/constant.SQRT_PHI.html
[c-rp-1-7]: https://docs.rs/fixed/~1.7/fixed/consts/constant.SQRT_PI.html
[f-cnpot-1-7]: https://docs.rs/fixed/~1.7/fixed/struct.FixedU32.html#method.checked_next_power_of_two
[f-fb-1-7]: https://docs.rs/fixed/~1.7/fixed/struct.FixedI32.html#method.from_be
[f-fbb-1-7]: https://docs.rs/fixed/~1.7/fixed/struct.FixedI32.html#method.from_be_bytes
[f-fl-1-7]: https://docs.rs/fixed/~1.7/fixed/struct.FixedI32.html#method.from_le
[f-flb-1-7]: https://docs.rs/fixed/~1.7/fixed/struct.FixedI32.html#method.from_le_bytes
[f-fnb-1-7]: https://docs.rs/fixed/~1.7/fixed/struct.FixedI32.html#method.from_ne_bytes
[f-ho-1-7]: https://docs.rs/fixed/~1.7/fixed/struct.FixedU32.html#method.highest_one
[f-is-1-7]: https://docs.rs/fixed/~1.7/fixed/struct.FixedI32.html#associatedconstant.IS_SIGNED
[f-m-1-7]: https://docs.rs/fixed/~1.7/fixed/struct.FixedI32.html#method.mean
[f-npot-1-7]: https://docs.rs/fixed/~1.7/fixed/struct.FixedU32.html#method.next_power_of_two
[f-rb-1-7]: https://docs.rs/fixed/~1.7/fixed/struct.FixedI32.html#method.reverse_bits
[f-sb-1-7]: https://docs.rs/fixed/~1.7/fixed/struct.FixedI32.html#method.swap_bytes
[f-signe-1-7]: https://docs.rs/fixed/~1.7/fixed/struct.FixedI32.html#method.signed_bits
[f-signi-1-7]: https://docs.rs/fixed/~1.7/fixed/struct.FixedU32.html#method.significant_bits
[f-tb-1-7]: https://docs.rs/fixed/~1.7/fixed/struct.FixedI32.html#method.to_be
[f-tbb-1-7]: https://docs.rs/fixed/~1.7/fixed/struct.FixedI32.html#method.to_be_bytes
[f-tl-1-7]: https://docs.rs/fixed/~1.7/fixed/struct.FixedI32.html#method.to_le
[f-tlb-1-7]: https://docs.rs/fixed/~1.7/fixed/struct.FixedI32.html#method.to_le_bytes
[f-tnb-1-7]: https://docs.rs/fixed/~1.7/fixed/struct.FixedI32.html#method.to_ne_bytes
[f-wnpot-1-7]: https://docs.rs/fixed/~1.7/fixed/struct.FixedU32.html#method.wrapping_next_power_of_two
[f128-1-7]: https://docs.rs/fixed/~1.7/fixed/struct.F128Bits.html
[feat-dep-1-7]: https://docs.rs/fixed/~1.7/fixed/index.html#deprecated-optional-features
[feat-exp-1-7]: https://docs.rs/fixed/~1.7/fixed/index.html#experimental-optional-features
[nt-0-2-oa]: https://docs.rs/num-traits/^0.2/num_traits/ops/overflowing/trait.OverflowingAdd.html
[nt-0-2-om]: https://docs.rs/num-traits/^0.2/num_traits/ops/overflowing/trait.OverflowingMul.html
[nt-0-2-os]: https://docs.rs/num-traits/^0.2/num_traits/ops/overflowing/trait.OverflowingSub.html
[tf-1-7]: https://docs.rs/fixed/~1.7/fixed/traits/trait.Fixed.html
[tfs-1-7]: https://docs.rs/fixed/~1.7/fixed/traits/trait.FixedSigned.html
[tfu-1-7]: https://docs.rs/fixed/~1.7/fixed/traits/trait.FixedUnsigned.html
[u-1-7]: https://docs.rs/fixed/~1.7/fixed/struct.Unwrapped.html
[w-1-7]: https://docs.rs/fixed/~1.7/fixed/struct.Wrapping.html

# Version 1.6.0 (2021-02-05)

  * The crate now requires rustc version 1.47.0 or later.
  * The optional [*az* crate] dependency was updated to [version 1.1][az-1-1].
  * The [`unsigned_abs`][f-ua-1-6] method was added to all signed fixed-point
    types and to the [`FixedSigned`][tfs-1-6] trait.
  * The following methods are now `const` functions:
      * [`checked_neg`][f-cn-1-6], [`checked_add`][f-cad-1-6],
        [`checked_sub`][f-cs-1-6], [`checked_mul_int`][f-cmi-1-6],
        [`checked_shl`][f-cshl-1-6], [`checked_shr`][f-cshr-1-6],
        [`checked_abs`][f-cab-1-6]
  * The [`unwrapped_to_fixed`][f-utf-1-6] method was added to the
    [`ToFixed`][f-tf-1-6] trait.
  * The [`unwrapped_from_fixed`][f-uff-1-6] method was added to the
    [`FromFixed`][f-ff-1-6] trait.

[az-1-1]: https://docs.rs/az/~1.1/az/index.html
[f-cab-1-6]: https://docs.rs/fixed/~1.6/fixed/struct.FixedI32.html#method.checked_abs
[f-cad-1-6]: https://docs.rs/fixed/~1.6/fixed/struct.FixedI32.html#method.checked_add
[f-cmi-1-6]: https://docs.rs/fixed/~1.6/fixed/struct.FixedI32.html#method.checked_mul_int
[f-cn-1-6]: https://docs.rs/fixed/~1.6/fixed/struct.FixedI32.html#method.checked_neg
[f-cs-1-6]: https://docs.rs/fixed/~1.6/fixed/struct.FixedI32.html#method.checked_sub
[f-cshl-1-6]: https://docs.rs/fixed/~1.6/fixed/struct.FixedI32.html#method.checked_shl
[f-cshr-1-6]: https://docs.rs/fixed/~1.6/fixed/struct.FixedI32.html#method.checked_shr
[f-ff-1-6]: https://docs.rs/fixed/~1.6/fixed/traits/trait.FromFixed.html
[f-tf-1-6]: https://docs.rs/fixed/~1.6/fixed/traits/trait.ToFixed.html
[f-ua-1-6]: https://docs.rs/fixed/~1.6/fixed/struct.FixedI32.html#method.unsigned_abs
[f-uff-1-6]: https://docs.rs/fixed/~1.6/fixed/traits/trait.FromFixed.html#method.unwrapped_from_fixed
[f-utf-1-6]: https://docs.rs/fixed/~1.6/fixed/traits/trait.ToFixed.html#method.unwrapped_to_fixed
[tfs-1-6]: https://docs.rs/fixed/~1.6/fixed/traits/trait.FixedSigned.html

# Version 1.5.0 (2020-11-05)

  * The [`wide_mul`][f-wm-1-5] method was added to all fixed-point numbers up to
    64 bits wide ([issue 25]).
  * Unwrapped methods for arithmetic together with the [`Unwrapped`][unw-1-5]
    wrapper were added. Unwrapped methods panic on overflow, even when debug
    assertions are disabled, similar to how wrapping methods will wrap around
    even when debug assertions are enabled. (This was previously an experimental
    feature `unwrapped`.)
  * The [`serde-str`][feat-1-5] feature was added. (This was previously an
    experimental feature.)
  * For the experimental feature [`num-traits`][feat-exp-1-5], some missing
    supertraits were added to [`FixedOptionalFeatures`][tfof-1-5].
  * Bug fix: multiplication of [`FixedI128`][i128-1-5] was panicking when
    multiplying some large negative numbers ([issue 26]).

[i128-1-5]: https://docs.rs/fixed/~1.5/fixed/struct.FixedI128.html
[f-wm-1-5]: https://docs.rs/fixed/~1.5/fixed/struct.FixedI32.html#method.wide_mul
[feat-1-5]: https://docs.rs/fixed/~1.5/fixed/index.html#optional-features
[feat-exp-1-5]: https://docs.rs/fixed/~1.5/fixed/index.html#experimental-optional-features
[issue 25]: https://gitlab.com/tspiteri/fixed/-/issues/25
[issue 26]: https://gitlab.com/tspiteri/fixed/-/issues/26
[tfof-1-5]: https://docs.rs/fixed/~1.5/fixed/traits/trait.FixedOptionalFeatures.html
[unw-1-5]: https://docs.rs/fixed/~1.5/fixed/struct.Unwrapped.html

# Version 1.4.0 (2020-10-22)

  * The following methods were added to all fixed-point types, to the
    [`Fixed`][tf-1-4] trait, and to the [`Wrapping`][w-1-4] wrapper:
      * [`recip`][f-rec-1-4], [`checked_recip`][f-crec-1-4],
        [`saturating_recip`][f-srec-1-4], [`wrapping_recip`][f-wrec-1-4],
        [`overflowing_recip`][f-orec-1-4]
  * For the experimental feature [`num-traits`][feat-exp-1-4], the following
    traits were implemented where applicable ([issue 23]):
      * [`Num`][nt-0-2-num]
      * [`Signed`][nt-0-2-signed], [`Unsigned`][nt-0-2-unsigned]
      * [`Inv`][nt-0-2-inv]
      * [`MulAdd`][nt-0-2-ma], [`MulAddAssign`][nt-0-2-maa]
      * [`FloatConst`][nt-0-2-fc]
      * [`ToPrimitive`][nt-0-2-tp], [`FromPrimitive`][nt-0-2-fp]
  * For the experimental feature [`serde-str`][feat-exp-1-4], serialization in
    human-readable formats was made more convenient to write manually ([issue
    24]). This makes it incompatible with the version in 1.3.0.

[f-crec-1-4]: https://docs.rs/fixed/~1.4/fixed/struct.FixedI32.html#method.checked_recip
[f-orec-1-4]: https://docs.rs/fixed/~1.4/fixed/struct.FixedI32.html#method.overflowing_recip
[f-rec-1-4]: https://docs.rs/fixed/~1.4/fixed/struct.FixedI32.html#method.recip
[f-srec-1-4]: https://docs.rs/fixed/~1.4/fixed/struct.FixedI32.html#method.saturating_recip
[f-wrec-1-4]: https://docs.rs/fixed/~1.4/fixed/struct.FixedI32.html#method.wrapping_recip
[feat-exp-1-4]: https://docs.rs/fixed/~1.4/fixed/index.html#experimental-optional-features
[issue 23]: https://gitlab.com/tspiteri/fixed/-/issues/23
[issue 24]: https://gitlab.com/tspiteri/fixed/-/issues/24
[nt-0-2-fc]: https://docs.rs/num-traits/^0.2/num_traits/float/trait.FloatConst.html
[nt-0-2-fp]: https://docs.rs/num-traits/^0.2/num_traits/cast/trait.FromPrimitive.html
[nt-0-2-inv]: https://docs.rs/num-traits/^0.2/num_traits/ops/inv/trait.Inv.html
[nt-0-2-ma]: https://docs.rs/num-traits/^0.2/num_traits/ops/mul_add/trait.MulAdd.html
[nt-0-2-maa]: https://docs.rs/num-traits/^0.2/num_traits/ops/mul_add/trait.MulAddAssign.html
[nt-0-2-num]: https://docs.rs/num-traits/^0.2/num_traits/trait.Num.html
[nt-0-2-signed]: https://docs.rs/num-traits/^0.2/num_traits/sign/trait.Signed.html
[nt-0-2-tp]: https://docs.rs/num-traits/^0.2/num_traits/cast/trait.ToPrimitive.html
[nt-0-2-unsigned]: https://docs.rs/num-traits/^0.2/num_traits/sign/trait.Unsigned.html
[tf-1-4]: https://docs.rs/fixed/~1.4/fixed/traits/trait.Fixed.html
[w-1-4]: https://docs.rs/fixed/~1.4/fixed/struct.Wrapping.html

# Version 1.3.0 (2020-10-15)

  * The [`MulAssign`] implementation on fixed-point numbers now accepts an rhs
    fixed-point number with a different number of fractional bits from `self`.
  * The following methods were added to all fixed-point types, to the
    [`Fixed`][tf-1-3] trait, and to the [`Wrapping`][w-1-3] wrapper:
      * [`mul_add`][f-ma-1-3], [`checked_mul_add`][f-cma-1-3],
        [`saturating_mul_add`][f-sma-1-3], [`wrapping_mul_add`][f-wma-1-3],
        [`overflowing_mul_add`][f-oma-1-3]
  * The new experimental feature [`unwrapped`][feat-exp-1-3] was added,
    providing arithmetic methods that panic on overflow even when debug
    assertions are disabled.
  * The new experimental feature [`serde-str`][feat-exp-1-3] was added, which
    makes serialization use the number’s value in human-readable formats.

[f-cma-1-3]: https://docs.rs/fixed/~1.3/fixed/struct.FixedI32.html#method.checked_mul_add
[f-ma-1-3]: https://docs.rs/fixed/~1.3/fixed/struct.FixedI32.html#method.mul_add
[f-oma-1-3]: https://docs.rs/fixed/~1.3/fixed/struct.FixedI32.html#method.overflowing_mul_add
[f-sma-1-3]: https://docs.rs/fixed/~1.3/fixed/struct.FixedI32.html#method.saturating_mul_add
[f-wma-1-3]: https://docs.rs/fixed/~1.3/fixed/struct.FixedI32.html#method.wrapping_mul_add
[feat-exp-1-3]: https://docs.rs/fixed/~1.3/fixed/index.html#experimental-optional-features
[tf-1-3]: https://docs.rs/fixed/~1.3/fixed/traits/trait.Fixed.html
[w-1-3]: https://docs.rs/fixed/~1.3/fixed/struct.Wrapping.html

# Version 1.2.0 (2020-09-02)

  * The [`const_fixed_from_int!`][cffi-1-2] macro was added to make it easy to
    define constant fixed-point numbers using integer expressions ([issue 20]).

[cffi-1-2]: https://docs.rs/fixed/~1.2/fixed/macro.const_fixed_from_int.html
[issue 20]: https://gitlab.com/tspiteri/fixed/-/issues/20

# Version 1.1.0 (2020-07-21)

  * The new experimental feature [`num-traits`][feat-nt-1-1] was added to
    implement some traits, and to also add the relevant traits as supertraits to
    the [`FixedOptionalFeatures`][fof-1-1] trait ([issue 18]).

[issue 18]: https://gitlab.com/tspiteri/fixed/-/issues/18
[feat-nt-1-1]: https://docs.rs/fixed/~1.1/fixed/index.html#experimental-optional-features
[fof-1-1]: https://docs.rs/fixed/~1.1/fixed/traits/trait.FixedOptionalFeatures.html

# Version 1.0.0 (2020-06-04)

  * The crate now requires rustc version 1.44.0 or later.
  * The following methods are now `const` functions:
      * [`from_be_bytes`][f-fbb-1-0], [`from_le_bytes`][f-flb-1-0],
        [`from_ne_bytes`][f-fnb-1-0]
      * [`to_be_bytes`][f-tbb-1-0], [`to_le_bytes`][f-tlb-1-0],
        [`to_ne_bytes`][f-tnb-1-0]
  * All deprecated items were removed.

[f-fbb-1-0]: https://docs.rs/fixed/~1.0/fixed/struct.FixedI32.html#method.from_be_bytes
[f-flb-1-0]: https://docs.rs/fixed/~1.0/fixed/struct.FixedI32.html#method.from_le_bytes
[f-fnb-1-0]: https://docs.rs/fixed/~1.0/fixed/struct.FixedI32.html#method.from_ne_bytes
[f-tbb-1-0]: https://docs.rs/fixed/~1.0/fixed/struct.FixedI32.html#method.to_be_bytes
[f-tlb-1-0]: https://docs.rs/fixed/~1.0/fixed/struct.FixedI32.html#method.to_le_bytes
[f-tnb-1-0]: https://docs.rs/fixed/~1.0/fixed/struct.FixedI32.html#method.to_ne_bytes

# Version 0.5.7 (2020-05-11)

  * The `LosslessTryFrom` and `LosslessTryInto` traits were added.
  * The following methods were added to all fixed-point types, to the `Fixed`
    trait, and to the `Wrapping` wrapper:
      * `leading_ones`, `trailing_ones`
  * The following method was added to unsigned fixed-point types and to the
    `FixedUnsigned` trait:
      * `wrapping_next_power_of_two`
  * The `PHI` and `FRAC_1_PHI` constants were added to the `consts` module and
    as associated constants to fixed-point types.

# Version 0.5.6 (2020-05-01)

  * The following methods were added to signed fixed-point types and to the
    `FixedSigned` trait:
      * `checked_signum`, `saturating_signum`, `wrapping_signum`,
        `overflowing_signum`
  * The `LossyFrom` and `LossyInto` traits were added to the prelude.
  * Casts deprecated in version 0.3.1 of the *az* crate were marked as
    deprecated.

# Version 0.5.5 (2020-04-16)

  * Bug fix: an incorrect result could be given when comparing a signed
    fixed-point number of type `FixedI` to a number that would overflow by
    exactly one bit when converting to `FixedI`.
  * The following associated constants were added to all fixed-point types, to
    the `Fixed` trait, and to the `Wrapping` wrapper:
      * `MIN`, `MAX`
  * The following associated constants were added to the `Fixed` trait and to
    the `Wrapping` wrapper:
      * `INT_NBITS`, `FRAC_NBITS`
  * The following methods were added to all fixed-point types and to the `Fixed`
    trait:
      * `int_log2`, `int_log10`
      * `checked_int_log2`, `checked_int_log10`
  * The following methods were added to the `Wrapping` wrapper:
      *  `int_log2`, `int_log10`
  * The constants in the `consts` module were also added as associated constants
    to fixed-point types that can represent them.
  * The following methods were deprecated:
      * `min_value`, `max_value`
      * `int_nbits`, `frac_nbits`

# Version 0.5.4 (2020-02-21)

  * Bug fix: `rem_euclid_int` and its checked versions were handling overflow
    incorrectly.

# Version 0.5.3 (2020-02-13)

  * Bug fix: `round_to_zero` was returning incorrect results for negative whole
    number operands.
  * Bug fix: all remainder operations with a fixed-point LHS and an integer RHS
    were giving an incorrect answer
    (https://gitlab.com/tspiteri/fixed/issues/13).
  * Bug fix: Euclidean division operations by integers were giving an incorrect
    answer.
  * `Rem` and `RemAssign` were implemented for fixed-point numbers.
  * The following methods were added to all fixed-point types and to the `Fixed`
    trait:
      * `checked_rem`
      * `div_euclid`, `rem_euclid`
      * `checked_div_euclid`, `checked_rem_euclid`
      * `saturating_div_euclid`
      * `wrapping_div_euclid`
      * `overflowing_div_euclid`
  * The following methods were added to the `Wrapping` wrapper:
      * `div_euclid`, `rem_euclid`
      * `div_euclid_int`, `rem_euclid_int`
  * The following methods were deprecated:
      * `wrapping_rem_int`, `overflowing_rem_int`

# Version 0.5.2 (2020-02-02)

  * `Wrapping` now supports serialization. (Thanks: Shane Pearman)

# Version 0.5.1 (2019-12-22)

  * `ParseFixedError` implements `Error` when the new `std` feature is enabled.

# Version 0.5.0 (2019-12-06)

  * The crate now requires rustc version 1.39.0 or later.
  * The following methods were added to all fixed-point types and to the `Fixed`
    trait:
      * `from_be_bytes`, `from_le_bytes`, `from_ne_bytes`
      * `to_be_bytes`, `to_le_bytes`, `to_ne_bytes`
      * `div_euclid_int`, `rem_euclid_int`
      * `checked_div_euclid_int`, `checked_rem_euclid_int`
      * `wrapping_div_euclid_int`, `wrapping_rem_euclid_int`
      * `overflowing_div_euclid_int`, `overflowing_rem_euclid_int`
  * Casts deprecated in version 0.3.1 of the *az* crate were marked as
    deprecated.

Incompatible changes
--------------------

  * Deprecated methods and modules were removed.

# Version 0.4.6 (2019-10-16)

  * Conversions to/from `bf16` are now provided when the `f16` option is
    enabled.
  * The following methods are now `const` functions: `saturating_neg`,
    `saturating_add`, `saturating_sub`, `saturating_mul_int`, `saturating_abs`
  * Support for casts using the *az* crate was added.

# Version 0.4.5 (2019-08-30)

  * Bug fix: display of many decimal numbers was panicking in debug mode or
    including a leading zero in release mode.
  * Many methods were added to `Wrapping` for convenience, even if they do not
    involve wrapping.

# Version 0.4.4 (2019-08-24)

  * Bug fix: rounding could produce bad output for `Binary`, `Octal`, `LowerHex`
    and `UpperHex`.
  * The following methods are now `const` functions: `is_power_of_two`, `abs`,
    `wrapping_abs`, `overflowing_abs`
  * The method `round_to_zero` was added.
  * The method `round_ties_to_even` and its checked versions were added.

# Version 0.4.3 (2019-08-20)

  * The crate now requires rustc version 1.34.0 or later.
  * The precision argument is no longer ignored when formatting fixed-point
    numbers; precision should now be handled the same as for primitive
    floating-point numbers in the standard library.
  * Parsing strings now rounds to the nearest with ties rounded to even.
  * Checked versions of string parsing methods are now available as inherent
    methods to all fixed-point numbers, and as methods in the `Fixed` trait.
  * `Wrapping` now has methods for parsing with wrapping, including an
    implementation of `FromStr`.
  * The following methods are now `const` functions:
      * `min_value`, `max_value`, `from_bits`, `to_bits`
      * `count_ones`, `count_zeros`, `leading_zeros`, `trailing_zeros`
        `rotate_left`, `rotate_right`
      * `wrapping_neg`, `wrapping_add`, `wrapping_sub`, `wrapping_mul_int`,
        `wrapping_shl`, `wrapping_shr`
      * `overflowing_neg`, `overflowing_add`, `overflowing_sub`,
        `overflowing_mul_int`, `overflowing_shl`, `overflowing_shr`
      * `is_positive`, `is_negative`
  * The associated constants `INT_NBITS` and `FRAC_NBITS` were added.
  * The reexports in the `frac` module and the `LeEqU*` traits were moved into
    the new `types::extra` module.

# Version 0.4.2 (2019-08-16)

  * The new methods `from_num` and `to_num` together with their checked versions
    were added to all fixed-point numbers.
  * The methods `from_fixed`, `to_fixed`, `from_int`, `to_int`, `from_float`,
    and `to_float`, and their checked versions, were deprecated.
  * The new method `from_num` was added to the `Wrapping` wrapper.
  * Bug fix: parsing of decimal fractions was fixed to give correctly rounded
    results for long decimal fraction strings, for example with four fractional
    bits, 0.96874999… (just below 31⁄32) and 0.96875 (31⁄32) are now parsed
    correctly as 0.9375 (15⁄16) and 1.0.

# Version 0.4.1 (2019-08-12)

  * All fixed-point types now implement `FromStr`.
  * The methods `from_str_binary`, `from_str_octal` and `from_str_hex` were
    added.

# Version 0.4.0 (2019-08-08)

  * The crate now requires rustc version 1.31.0 or later.
  * The `traits` module was added, with its traits `Fixed`, `FixedSigned`,
    `FixedUnsigned`, `FromFixed`, `ToFixed`, `LossyFrom` and `LossyInto`.
  * The `saturating_neg` method was added to all fixed-point numbers, and the
    `saturating_abs` method was added to signed fixed-point numbers.
  * The `consts` module was added.
  * The `signum` method now wraps instead of panics in release mode.

Incompatible changes
--------------------

  * The sealed traits `Int` and `Float` now have no provided methods; the
    methods in the old implementation are now provided by `FromFixed` and
    `ToFixed`.
  * Deprecated methods were removed.

Contributors
------------

  * @jean-airoldie
  * @tspiteri

# Version 0.3.3 (2019-06-27)

  * Conversions to/from `isize` and `usize` were added.

# Version 0.3.2 (2019-02-27)

  * The `Wrapping` wrapper was added.

# Version 0.3.1 (2019-02-07)

  * Reimplement `From<bool>` for all fixed-point types which can represent the
    integer 1. This was inadvertently removed in 0.3.0.

# Version 0.3.0 (2019-02-03)

  * Incompatible change: the return type of `to_int` is now generic.
  * Incompatible change: the `Int` trait implementation for `bool` was removed.
  * The new method `to_fixed` was added.
  * The new methods `checked_to_fixed`, `checked_to_int`, `saturating_to_fixed`,
    `saturating_to_int`, `wrapping_to_fixed`, `wrapping_to_int`,
    `overflowing_to_fixed` and `overflowing_to_int` were added.
  * The methods `from_fixed`, `to_fixed`, `checked_from_fixed`,
    `checked_to_fixed`, `saturating_from_fixed`, `saturating_to_fixed`,
    `wrapping_from_fixed`, `wrapping_to_fixed`, `overflowing_from_fixed` and
    `overflowing_to_fixed` were added to the `Int` trait.
  * The methods `from_fixed`, `to_fixed`, `checked_to_fixed`,
    `saturating_to_fixed`, `wrapping_to_fixed` and `overflowing_to_fixed` were
    added to the `Float` trait.
  * `PartialEq` and `PartialCmp` are now implemented for all combinations of
    fixed-point numbers and primitive integers.
  * The methods `int_bits` and `frac_bits` were deprecated and replaced by the
    methods `int_nbits` and `frac_nbits`.

# Version 0.2.1 (2019-01-29)

  * Bug fix: the `from_fixed` and `from_int` methods (and their checked
    counterparts) could return wrong values for negative values.
  * Bug fix: display was using one fractional digit less than required, thus
    yielding the same output for diffent fixed-point numbers.

# Version 0.2.0 (2019-01-29)

  * Incompatible change: The method `from_int` was change to accept a generic
    parameter.
  * The new methods `from_fixed`, `checked_from_fixed`, `saturating_from_fixed`,
    `wrapping_from_fixed` and `overflowing_from_fixed` were added.
  * The new methods `checked_from_int`, `saturating_from_int`,
    `wrapping_from_int` and `overflowing_from_int` were added.
  * The new methods `from_float`, `checked_from_float`, `saturating_from_float`,
    `wrapping_from_float` and `overflowing_from_float` were added.
  * The new method `to_float` was added.
  * The methods `from_f16`, `from_f32`, `from_f64`, `to_f16`, `to_f32` and
    `to_f64` were deprecated.
  * The `to_int` method was fixed to truncate fractional bits as documented for
    negative values.
  * The new methods `ceil`, `floor`, `round`, `checked_ceil`, `checked_floor`,
    `checked_round`, `saturating_ceil`, `saturating_floor`, `saturating_round`,
    `wrapping_ceil`, `wrapping_floor`, `wrapping_round`, `overflowing_ceil`,
    `overflowing_floor` and `overflowing_round` were added.
  * The methods `to_int_ceil`, `to_int_floor` and `to_int_round` were
    deprecated.

# Version 0.1.6 (2019-01-27)

  * Optional serde support was added.

# Version 0.1.5 (2019-01-26)

  * Lossless infallible conversions between fixed-point numbers and numeric
    primitives are now supported using `From` and `Into`.
  * A new module `types` is available with aliases for all supported fixed-point
    numbers.

# Version 0.1.4 (2018-11-29)

  * Division is now implemented for `FixedI128` and `FixedU128`.

# Version 0.1.3 (2018-08-23)

  * The `f16` feature was added, and new methods `from_f16` and `to_f16` were
    added.

# Version 0.1.2 (2018-08-15)

  * The crate can now be used without the standard library `std`.
  * New methods `from_f32` and `from_f64` were added.
  * New methods `is_positive` and `is_negative` were added to signed fixed-point
    numbers.

# Version 0.1.1 (2018-08-11)

  * Comparisons are now supported between all fixed-point numbers with the same
    underlying integer type.
  * New static methods `int_bits` and `frac_bits` were added.
  * New methods `from_int`, `to_int`, `to_int_ceil`, `to_int_floor` and
    `to_int_round` were added.
  * New methods `int` and `frac` were added.
  * Support for multiplication and division by integers was added.

# Version 0.1.0 (2018-08-10)

  * `Unsigned` constants provided by the *typenum* crate are now used for the
    number of fractional bits.
  * Many methods and trait implementations available for primitive integers are
    now also supported by the fixed-point numbers.

[*arbitrary* crate]: https://crates.io/crates/arbitrary
[*az* crate]: https://crates.io/crates/az
[*borsh* crate]: https://crates.io/crates/borsh
[*bytemuck* crate]: https://crates.io/crates/bytemuck
[*half* crate]: https://crates.io/crates/half
[*num-traits* crate]: https://crates.io/crates/num-traits
[*typenum* crate]: https://crates.io/crates/typenum
[`AddAssign`]: https://doc.rust-lang.org/nightly/core/ops/trait.AddAssign.html
[`Binary`]: https://doc.rust-lang.org/nightly/core/fmt/trait.Binary.html
[`BitAndAssign`]: https://doc.rust-lang.org/nightly/core/ops/trait.BitAndAssign.html
[`BitOrAssign`]: https://doc.rust-lang.org/nightly/core/ops/trait.BitOrAssign.html
[`BitXorAssign`]: https://doc.rust-lang.org/nightly/core/ops/trait.BitXorAssign.html
[`Debug`]: https://doc.rust-lang.org/nightly/core/fmt/trait.Debug.html
[`DivAssign`]: https://doc.rust-lang.org/nightly/core/ops/trait.DivAssign.html
[`Div`]: https://doc.rust-lang.org/nightly/core/ops/trait.Div.html
[`FromStr::from_str`]: https://doc.rust-lang.org/nightly/core/str/trait.FromStr.html#tymethod.from_str
[`FromStr`]: https://doc.rust-lang.org/nightly/core/str/trait.FromStr.html
[`From`]: https://doc.rust-lang.org/nightly/core/convert/trait.From.html
[`LowerExp`]: https://doc.rust-lang.org/nightly/core/fmt/trait.LowerExp.html
[`LowerHex`]: https://doc.rust-lang.org/nightly/core/fmt/trait.LowerHex.html
[`MulAssign`]: https://doc.rust-lang.org/nightly/core/ops/trait.MulAssign.html
[`NonZeroI32`]: https://doc.rust-lang.org/nightly/core/num/struct.NonZeroI32.html
[`NonZeroU32`]: https://doc.rust-lang.org/nightly/core/num/struct.NonZeroU32.html
[`Octal`]: https://doc.rust-lang.org/nightly/core/fmt/trait.Octal.html
[`Product`]: https://doc.rust-lang.org/nightly/core/iter/trait.Product.html
[`RemAssign`]: https://doc.rust-lang.org/nightly/core/ops/trait.RemAssign.html
[`Rem`]: https://doc.rust-lang.org/nightly/core/ops/trait.Rem.html
[`Result`]: https://doc.rust-lang.org/nightly/core/result/enum.Result.html
[`SubAssign`]: https://doc.rust-lang.org/nightly/core/ops/trait.SubAssign.html
[`Sum`]: https://doc.rust-lang.org/nightly/core/iter/trait.Sum.html
[`UpperExp`]: https://doc.rust-lang.org/nightly/core/fmt/trait.UpperExp.html
[`UpperHex`]: https://doc.rust-lang.org/nightly/core/fmt/trait.UpperHex.html
[`f32`]: https://doc.rust-lang.org/nightly/core/primitive.f32.html
[`f64`]: https://doc.rust-lang.org/nightly/core/primitive.f64.html
[`rust-version`]: https://doc.rust-lang.org/nightly/cargo/reference/manifest.html#the-rust-version-field<|MERGE_RESOLUTION|>--- conflicted
+++ resolved
@@ -5,7 +5,6 @@
 copyright notice and this notice are preserved. This file is offered
 as-is, without any warranty. -->
 
-<<<<<<< HEAD
 # Version 2.0.0-alpha.10 (2023-02-06)
 
   * The crate now requires the nightly compiler with the [`generic_const_exprs`
@@ -84,31 +83,16 @@
 # Version 1.24.0 (unreleased)
 
   * The crate now requires rustc version 1.67.0 or later.
-  * The [*half* crate] dependency is now satisfied by [version 1.8][half-1-8] as
-    well as [version 2][half-2].
-
-[half-1-8]: https://docs.rs/half/^1.8/half/index.html
-
-# Version 1.23.1 (unreleased)
-=======
-# Version 1.24.0 (unreleased)
-
-  * The crate now requires rustc version 1.67.0 or later.
 
 # Version 1.23.1 (2023-03-14)
->>>>>>> 11ae195a
 
   * Bug fix: comparison of signed and unsigned numbers where the signed number
     was wider than the unsigned number was truncating bits from the signed
     number ([issue 57]).
-<<<<<<< HEAD
-
-=======
   * The [*half* crate] dependency is now satisfied by [version 1.8][half-1-8] as
     well as [version 2][half-2].
 
 [half-1-8]: https://docs.rs/half/^1.8/half/index.html
->>>>>>> 11ae195a
 [issue 57]: https://gitlab.com/tspiteri/fixed/-/issues/57
 
 # Version 1.23.0 (2023-02-06)
